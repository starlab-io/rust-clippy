#![warn(clippy::collapsible_match)]
#![allow(clippy::needless_return, clippy::no_effect, clippy::single_match)]

fn lint_cases(opt_opt: Option<Option<u32>>, res_opt: Result<Option<u32>, String>) {
    // match without block
    match res_opt {
        Ok(val) => match val {
            Some(n) => foo(n),
            _ => return,
        },
        _ => return,
    }

    // match with block
    match res_opt {
        Ok(val) => match val {
            Some(n) => foo(n),
            _ => return,
        },
        _ => return,
    }

    // if let, if let
    if let Ok(val) = res_opt {
        if let Some(n) = val {
            take(n);
        }
    }

    // if let else, if let else
    if let Ok(val) = res_opt {
        if let Some(n) = val {
            take(n);
        } else {
            return;
        }
    } else {
        return;
    }

    // if let, match
    if let Ok(val) = res_opt {
        match val {
            Some(n) => foo(n),
            _ => (),
        }
    }

    // match, if let
    match res_opt {
        Ok(val) => {
            if let Some(n) = val {
                take(n);
            }
        },
        _ => {},
    }

    // if let else, match
    if let Ok(val) = res_opt {
        match val {
            Some(n) => foo(n),
            _ => return,
        }
    } else {
        return;
    }

    // match, if let else
    match res_opt {
        Ok(val) => {
            if let Some(n) = val {
                take(n);
            } else {
                return;
            }
        },
        _ => return,
    }

    // None in inner match same as outer wild branch
    match res_opt {
        Ok(val) => match val {
            Some(n) => foo(n),
            None => return,
        },
        _ => return,
    }

    // None in outer match same as inner wild branch
    match opt_opt {
        Some(val) => match val {
            Some(n) => foo(n),
            _ => return,
        },
        None => return,
    }
}

fn negative_cases(res_opt: Result<Option<u32>, String>, res_res: Result<Result<u32, String>, String>) {
    // no wild pattern in outer match
    match res_opt {
        Ok(val) => match val {
            Some(n) => foo(n),
            _ => return,
        },
        Err(_) => return,
    }

    // inner branch is not wild or None
    match res_res {
        Ok(val) => match val {
            Ok(n) => foo(n),
            Err(_) => return,
        },
        _ => return,
    }

    // statement before inner match
    match res_opt {
        Ok(val) => {
            "hi buddy";
            match val {
                Some(n) => foo(n),
                _ => return,
            }
        },
        _ => return,
    }

    // statement after inner match
    match res_opt {
        Ok(val) => {
            match val {
                Some(n) => foo(n),
                _ => return,
            }
            "hi buddy";
        },
        _ => return,
    }

    // wild branches do not match
    match res_opt {
        Ok(val) => match val {
            Some(n) => foo(n),
            _ => {
                "sup";
                return;
            },
        },
        _ => return,
    }

    // binding used in if guard
    match res_opt {
        Ok(val) if val.is_some() => match val {
            Some(n) => foo(n),
            _ => return,
        },
        _ => return,
    }

    // binding used in inner match body
    match res_opt {
        Ok(val) => match val {
            Some(_) => take(val),
            _ => return,
        },
        _ => return,
    }

    // if guard on inner match
    {
        match res_opt {
            Ok(val) => match val {
                Some(n) if make() => foo(n),
                _ => return,
            },
            _ => return,
        }
        match res_opt {
            Ok(val) => match val {
                _ => make(),
                _ if make() => return,
            },
            _ => return,
        }
    }

    // differing macro contexts
    {
        macro_rules! mac {
            ($val:ident) => {
                match $val {
                    Some(n) => foo(n),
                    _ => return,
                }
            };
        }
        match res_opt {
            Ok(val) => mac!(val),
            _ => return,
        }
    }

    // OR pattern
    enum E<T> {
        A(T),
        B(T),
        C(T),
    };
    match make::<E<Option<u32>>>() {
        E::A(val) | E::B(val) => match val {
            Some(n) => foo(n),
            _ => return,
        },
        _ => return,
    }
    match make::<Option<E<u32>>>() {
        Some(val) => match val {
            E::A(val) | E::B(val) => foo(val),
            _ => return,
        },
        _ => return,
    }
    if let Ok(val) = res_opt {
        if let Some(n) = val {
            let _ = || {
                // usage in closure
                println!("{:?}", val);
            };
        }
    }
<<<<<<< HEAD
=======
    let _: &dyn std::any::Any = match &Some(Some(1)) {
        Some(e) => match e {
            Some(e) => e,
            e => e,
        },
        // else branch looks the same but the binding is different
        e => e,
    };
>>>>>>> 76a689d8
}

fn make<T>() -> T {
    unimplemented!()
}

fn foo<T, U>(t: T) -> U {
    unimplemented!()
}

fn take<T>(t: T) {}

fn main() {}<|MERGE_RESOLUTION|>--- conflicted
+++ resolved
@@ -232,8 +232,6 @@
             };
         }
     }
-<<<<<<< HEAD
-=======
     let _: &dyn std::any::Any = match &Some(Some(1)) {
         Some(e) => match e {
             Some(e) => e,
@@ -242,7 +240,6 @@
         // else branch looks the same but the binding is different
         e => e,
     };
->>>>>>> 76a689d8
 }
 
 fn make<T>() -> T {
