# Changelog

All notable changes to this project will be documented in this file.
See [Changelog Update](book/src/development/infrastructure/changelog_update.md) if you want to update this
document.

## Unreleased / Beta / In Rust Nightly

[7f27e2e7...master](https://github.com/rust-lang/rust-clippy/compare/7f27e2e7...master)

## Rust 1.68

Current stable, released 2023-03-09

[d822110d...7f27e2e7](https://github.com/rust-lang/rust-clippy/compare/d822110d...7f27e2e7)

### New Lints

* [`permissions_set_readonly_false`]
  [#10063](https://github.com/rust-lang/rust-clippy/pull/10063)
* [`almost_complete_range`]
  [#10043](https://github.com/rust-lang/rust-clippy/pull/10043)
* [`size_of_ref`]
  [#10098](https://github.com/rust-lang/rust-clippy/pull/10098)
* [`semicolon_outside_block`]
  [#9826](https://github.com/rust-lang/rust-clippy/pull/9826)
* [`semicolon_inside_block`]
  [#9826](https://github.com/rust-lang/rust-clippy/pull/9826)
* [`transmute_null_to_fn`]
  [#10099](https://github.com/rust-lang/rust-clippy/pull/10099)
* [`fn_null_check`]
  [#10099](https://github.com/rust-lang/rust-clippy/pull/10099)

### Moves and Deprecations

* Moved [`manual_clamp`] to `nursery` (Now allow-by-default)
  [#10101](https://github.com/rust-lang/rust-clippy/pull/10101)
* Moved [`mutex_atomic`] to `restriction`
  [#10115](https://github.com/rust-lang/rust-clippy/pull/10115)
* Renamed `derive_hash_xor_eq` to [`derived_hash_with_manual_eq`]
  [#10184](https://github.com/rust-lang/rust-clippy/pull/10184)

### Enhancements

* [`collapsible_str_replace`]: Now takes MSRV into consideration. The minimal version is 1.58
  [#10047](https://github.com/rust-lang/rust-clippy/pull/10047)
* [`unused_self`]: No longer lints, if the method body contains a `todo!()` call
  [#10166](https://github.com/rust-lang/rust-clippy/pull/10166)
* [`derivable_impls`]: Now suggests deriving `Default` for enums with default unit variants
  [#10161](https://github.com/rust-lang/rust-clippy/pull/10161)
* [`arithmetic_side_effects`]: Added two new config values
  `arithmetic-side-effects-allowed-binary` and `arithmetic-side-effects-allowed-unary`
  to allow operation on user types
  [#9840](https://github.com/rust-lang/rust-clippy/pull/9840)
* [`large_const_arrays`], [`large_stack_arrays`]: avoid integer overflow when calculating
  total array size
  [#10103](https://github.com/rust-lang/rust-clippy/pull/10103)
* [`indexing_slicing`]: add new config `suppress-restriction-lint-in-const` to enable
  restriction lints, even if the suggestion might not be applicable
  [#9920](https://github.com/rust-lang/rust-clippy/pull/9920)
* [`needless_borrow`], [`redundant_clone`]: Now track references better and detect more cases
  [#9701](https://github.com/rust-lang/rust-clippy/pull/9701)
* [`derived_hash_with_manual_eq`]: Now allows `#[derive(PartialEq)]` with custom `Hash`
  implementations
  [#10184](https://github.com/rust-lang/rust-clippy/pull/10184)
* [`manual_is_ascii_check`]: Now detects ranges with `.contains()` calls
  [#10053](https://github.com/rust-lang/rust-clippy/pull/10053)
* [`transmuting_null`]: Now detects `const` pointers to all types
  [#10099](https://github.com/rust-lang/rust-clippy/pull/10099)
* [`needless_return`]: Now detects more cases for returns of owned values
  [#10110](https://github.com/rust-lang/rust-clippy/pull/10110)

### False Positive Fixes

* [`field_reassign_with_default`]: No longer lints cases, where values are initializes from
  closures capturing struct values
  [#10143](https://github.com/rust-lang/rust-clippy/pull/10143)
* [`seek_to_start_instead_of_rewind`]: No longer lints, if the return of `seek` is used.
  [#10096](https://github.com/rust-lang/rust-clippy/pull/10096)
* [`manual_filter`]: Now ignores if expressions where the else branch has side effects or
  doesn't return `None`
  [#10091](https://github.com/rust-lang/rust-clippy/pull/10091)
* [`implicit_clone`]: No longer lints if the type doesn't implement clone
  [#10022](https://github.com/rust-lang/rust-clippy/pull/10022)
* [`match_wildcard_for_single_variants`]: No longer lints on wildcards with a guard
  [#10056](https://github.com/rust-lang/rust-clippy/pull/10056)
* [`drop_ref`]: No longer lints idiomatic expression in `match` arms
  [#10142](https://github.com/rust-lang/rust-clippy/pull/10142)
* [`arithmetic_side_effects`]: No longer lints on corner cases with negative number literals
  [#9867](https://github.com/rust-lang/rust-clippy/pull/9867)
* [`string_lit_as_bytes`]: No longer lints in scrutinies of `match` statements
  [#10012](https://github.com/rust-lang/rust-clippy/pull/10012)
* [`manual_assert`]: No longer lints in `else if` statements
  [#10013](https://github.com/rust-lang/rust-clippy/pull/10013)
* [`needless_return`]: don't lint when using `do yeet`
  [#10109](https://github.com/rust-lang/rust-clippy/pull/10109)
* All lints: No longer lint in enum discriminant values when the suggestion won't work in a
  const context
  [#10008](https://github.com/rust-lang/rust-clippy/pull/10008)
* [`single_element_loop`]: No longer lints, if the loop contains a `break` or `continue`
  [#10162](https://github.com/rust-lang/rust-clippy/pull/10162)
* [`uninlined_format_args`]: No longer suggests inlining arguments in `assert!` and
  `debug_assert!` macros before 2021 edition
  [#10055](https://github.com/rust-lang/rust-clippy/pull/10055)
* [`explicit_counter_loop`]: No longer ignores counter changes after `continue` expressions
  [#10094](https://github.com/rust-lang/rust-clippy/pull/10094)
* [`from_over_into`]: No longer lints on opaque types
  [#9982](https://github.com/rust-lang/rust-clippy/pull/9982)
* [`expl_impl_clone_on_copy`]: No longer lints on `#[repr(packed)]` structs with generic
  parameters
  [#10189](https://github.com/rust-lang/rust-clippy/pull/10189)

### Suggestion Fixes/Improvements

* [`zero_ptr`]: Now suggests `core::` paths for `no_std` crates
  [#10023](https://github.com/rust-lang/rust-clippy/pull/10023)
* [`useless_conversion`]: Now suggests removing calls to `into_iter()` on an expression
  implementing `Iterator`
  [#10020](https://github.com/rust-lang/rust-clippy/pull/10020)
* [`box_default`]: The suggestion now uses short paths
  [#10153](https://github.com/rust-lang/rust-clippy/pull/10153)
* [`default_trait_access`], [`clone_on_copy`]: The suggestion now uses short paths
  [#10160](https://github.com/rust-lang/rust-clippy/pull/10160)
* [`comparison_to_empty`]: The suggestion now removes unused deref operations
  [#9962](https://github.com/rust-lang/rust-clippy/pull/9962)
* [`manual_let_else`]: Suggestions for or-patterns now include required brackets.
  [#9966](https://github.com/rust-lang/rust-clippy/pull/9966)
* [`match_single_binding`]: suggestion no longer introduces unneeded semicolons
  [#10060](https://github.com/rust-lang/rust-clippy/pull/10060)
* [`case_sensitive_file_extension_comparisons`]: Now displays a suggestion with `Path`
  [#10107](https://github.com/rust-lang/rust-clippy/pull/10107)
* [`empty_structs_with_brackets`]: The suggestion is no longer machine applicable, to avoid
  errors when accessing struct fields
  [#10141](https://github.com/rust-lang/rust-clippy/pull/10141)
* [`identity_op`]: Removes borrows in the suggestion when needed
  [#10004](https://github.com/rust-lang/rust-clippy/pull/10004)
* [`suboptimal_flops`]: The suggestion now includes parentheses when required
  [#10113](https://github.com/rust-lang/rust-clippy/pull/10113)
* [`iter_kv_map`]: Now handles `mut` and reference annotations in the suggestion
  [#10159](https://github.com/rust-lang/rust-clippy/pull/10159)
* [`redundant_static_lifetimes`]: The suggestion no longer removes `mut` from references
  [#10006](https://github.com/rust-lang/rust-clippy/pull/10006)

### ICE Fixes

* [`new_ret_no_self`]: Now avoids a stack overflow for `impl Trait` types
  [#10086](https://github.com/rust-lang/rust-clippy/pull/10086)
* [`unnecessary_to_owned`]: Now handles compiler generated notes better
  [#10027](https://github.com/rust-lang/rust-clippy/pull/10027)

### Others

* `SYSROOT` and `--sysroot` can now be set at the same time
  [#10149](https://github.com/rust-lang/rust-clippy/pull/10149)
<<<<<<< HEAD
=======
* Fix error when providing an `array-size-threshold` in `clippy.toml`
  [#10423](https://github.com/rust-lang/rust-clippy/pull/10423)
>>>>>>> c72c914d

## Rust 1.67

Released 2023-01-26

[4f142aa1...d822110d](https://github.com/rust-lang/rust-clippy/compare/4f142aa1...d822110d)

### New Lints

* [`seek_from_current`]
  [#9681](https://github.com/rust-lang/rust-clippy/pull/9681)
* [`from_raw_with_void_ptr`]
  [#9690](https://github.com/rust-lang/rust-clippy/pull/9690)
* [`misnamed_getters`]
  [#9770](https://github.com/rust-lang/rust-clippy/pull/9770)
* [`seek_to_start_instead_of_rewind`]
  [#9667](https://github.com/rust-lang/rust-clippy/pull/9667)
* [`suspicious_xor_used_as_pow`]
  [#9506](https://github.com/rust-lang/rust-clippy/pull/9506)
* [`unnecessary_safety_doc`]
  [#9822](https://github.com/rust-lang/rust-clippy/pull/9822)
* [`unchecked_duration_subtraction`]
  [#9570](https://github.com/rust-lang/rust-clippy/pull/9570)
* [`manual_is_ascii_check`]
  [#9765](https://github.com/rust-lang/rust-clippy/pull/9765)
* [`unnecessary_safety_comment`]
  [#9851](https://github.com/rust-lang/rust-clippy/pull/9851)
* [`let_underscore_future`]
  [#9760](https://github.com/rust-lang/rust-clippy/pull/9760)
* [`manual_let_else`]
  [#8437](https://github.com/rust-lang/rust-clippy/pull/8437)

### Moves and Deprecations

* Moved [`needless_collect`] to `nursery` (Now allow-by-default)
  [#9705](https://github.com/rust-lang/rust-clippy/pull/9705)
* Moved [`or_fun_call`] to `nursery` (Now allow-by-default)
  [#9829](https://github.com/rust-lang/rust-clippy/pull/9829)
* Uplifted [`let_underscore_lock`] into rustc
  [#9697](https://github.com/rust-lang/rust-clippy/pull/9697)
* Uplifted [`let_underscore_drop`] into rustc
  [#9697](https://github.com/rust-lang/rust-clippy/pull/9697)
* Moved [`bool_to_int_with_if`] to `pedantic` (Now allow-by-default)
  [#9830](https://github.com/rust-lang/rust-clippy/pull/9830)
* Move `index_refutable_slice` to `pedantic` (Now warn-by-default)
  [#9975](https://github.com/rust-lang/rust-clippy/pull/9975)
* Moved [`manual_clamp`] to `nursery` (Now allow-by-default)
  [#10101](https://github.com/rust-lang/rust-clippy/pull/10101)

### Enhancements

* The scope of `#![clippy::msrv]` is now tracked correctly
  [#9924](https://github.com/rust-lang/rust-clippy/pull/9924)
* `#[clippy::msrv]` can now be used as an outer attribute
  [#9860](https://github.com/rust-lang/rust-clippy/pull/9860)
* Clippy will now avoid Cargo's cache, if `Cargo.toml` or `clippy.toml` have changed
  [#9707](https://github.com/rust-lang/rust-clippy/pull/9707)
* [`uninlined_format_args`]: Added a new config `allow-mixed-uninlined-format-args` to allow the
  lint, if only some arguments can be inlined
  [#9865](https://github.com/rust-lang/rust-clippy/pull/9865)
* [`needless_lifetimes`]: Now provides suggests for individual lifetimes
  [#9743](https://github.com/rust-lang/rust-clippy/pull/9743)
* [`needless_collect`]: Now detects needless `is_empty` and `contains` calls
  [#8744](https://github.com/rust-lang/rust-clippy/pull/8744)
* [`blanket_clippy_restriction_lints`]: Now lints, if `clippy::restriction` is enabled via the
  command line arguments
  [#9755](https://github.com/rust-lang/rust-clippy/pull/9755)
* [`mutable_key_type`]: Now has the `ignore-interior-mutability` configuration, to add types which
  should be ignored by the lint
  [#9692](https://github.com/rust-lang/rust-clippy/pull/9692)
* [`uninlined_format_args`]: Now works for multiline `format!` expressions
  [#9945](https://github.com/rust-lang/rust-clippy/pull/9945)
* [`cognitive_complexity`]: Now works for async functions
  [#9828](https://github.com/rust-lang/rust-clippy/pull/9828)
  [#9836](https://github.com/rust-lang/rust-clippy/pull/9836)
* [`vec_box`]: Now avoids an off-by-one error when using the `vec-box-size-threshold` configuration
  [#9848](https://github.com/rust-lang/rust-clippy/pull/9848)
* [`never_loop`]: Now correctly handles breaks in nested labeled blocks
  [#9858](https://github.com/rust-lang/rust-clippy/pull/9858)
  [#9837](https://github.com/rust-lang/rust-clippy/pull/9837)
* [`disallowed_methods`], [`disallowed_types`], [`disallowed_macros`]: Now correctly resolve
  paths, if a crate is used multiple times with different versions
  [#9800](https://github.com/rust-lang/rust-clippy/pull/9800)
* [`disallowed_methods`]: Can now be used for local methods
  [#9800](https://github.com/rust-lang/rust-clippy/pull/9800)
* [`print_stdout`], [`print_stderr`]: Can now be enabled in test with the `allow-print-in-tests`
  config value
  [#9797](https://github.com/rust-lang/rust-clippy/pull/9797)
* [`from_raw_with_void_ptr`]: Now works for `Rc`, `Arc`, `alloc::rc::Weak` and
  `alloc::sync::Weak` types.
  [#9700](https://github.com/rust-lang/rust-clippy/pull/9700)
* [`needless_borrowed_reference`]: Now works for struct and tuple patterns with wildcards
  [#9855](https://github.com/rust-lang/rust-clippy/pull/9855)
* [`or_fun_call`]: Now supports `map_or` methods
  [#9689](https://github.com/rust-lang/rust-clippy/pull/9689)
* [`unwrap_used`], [`expect_used`]: No longer lints in test code
  [#9686](https://github.com/rust-lang/rust-clippy/pull/9686)
* [`fn_params_excessive_bools`]: Is now emitted with the lint level at the linted function
  [#9698](https://github.com/rust-lang/rust-clippy/pull/9698)

### False Positive Fixes

* [`new_ret_no_self`]: No longer lints when `impl Trait<Self>` is returned
  [#9733](https://github.com/rust-lang/rust-clippy/pull/9733)
* [`unnecessary_lazy_evaluations`]: No longer lints, if the type has a significant drop
  [#9750](https://github.com/rust-lang/rust-clippy/pull/9750)
* [`option_if_let_else`]: No longer lints, if any arm has guard
  [#9747](https://github.com/rust-lang/rust-clippy/pull/9747)
* [`explicit_auto_deref`]: No longer lints, if the target type is a projection with generic
  arguments
  [#9813](https://github.com/rust-lang/rust-clippy/pull/9813)
* [`unnecessary_to_owned`]: No longer lints, if the suggestion effects types
  [#9796](https://github.com/rust-lang/rust-clippy/pull/9796)
* [`needless_borrow`]: No longer lints, if the suggestion is affected by `Deref`
  [#9674](https://github.com/rust-lang/rust-clippy/pull/9674)
* [`unused_unit`]: No longer lints, if lifetimes are bound to the return type
  [#9849](https://github.com/rust-lang/rust-clippy/pull/9849)
* [`mut_mut`]: No longer lints cases with unsized mutable references
  [#9835](https://github.com/rust-lang/rust-clippy/pull/9835)
* [`bool_to_int_with_if`]: No longer lints in const context
  [#9738](https://github.com/rust-lang/rust-clippy/pull/9738)
* [`use_self`]: No longer lints in macros
  [#9704](https://github.com/rust-lang/rust-clippy/pull/9704)
* [`unnecessary_operation`]: No longer lints, if multiple macros are involved
  [#9981](https://github.com/rust-lang/rust-clippy/pull/9981)
* [`allow_attributes_without_reason`]: No longer lints inside external macros
  [#9630](https://github.com/rust-lang/rust-clippy/pull/9630)
* [`question_mark`]: No longer lints for `if let Err()` with an `else` branch
  [#9722](https://github.com/rust-lang/rust-clippy/pull/9722)
* [`unnecessary_cast`]: No longer lints if the identifier and cast originate from different macros
  [#9980](https://github.com/rust-lang/rust-clippy/pull/9980)
* [`arithmetic_side_effects`]: Now detects operations with associated constants
  [#9592](https://github.com/rust-lang/rust-clippy/pull/9592)
* [`explicit_auto_deref`]: No longer lints, if the initial value is not a reference or reference
  receiver
  [#9997](https://github.com/rust-lang/rust-clippy/pull/9997)
* [`module_name_repetitions`], [`single_component_path_imports`]: Now handle `#[allow]`
  attributes correctly
  [#9879](https://github.com/rust-lang/rust-clippy/pull/9879)
* [`bool_to_int_with_if`]: No longer lints `if let` statements
  [#9714](https://github.com/rust-lang/rust-clippy/pull/9714)
* [`needless_borrow`]: No longer lints, `if`-`else`-statements that require the borrow
  [#9791](https://github.com/rust-lang/rust-clippy/pull/9791)
* [`needless_borrow`]: No longer lints borrows, if moves were illegal
  [#9711](https://github.com/rust-lang/rust-clippy/pull/9711)
* [`manual_swap`]: No longer lints in const context
  [#9871](https://github.com/rust-lang/rust-clippy/pull/9871)

### Suggestion Fixes/Improvements

* [`missing_safety_doc`], [`missing_errors_doc`], [`missing_panics_doc`]: No longer show the
  entire item in the lint emission.
  [#9772](https://github.com/rust-lang/rust-clippy/pull/9772)
* [`needless_lifetimes`]: Only suggests `'_` when it's applicable
  [#9743](https://github.com/rust-lang/rust-clippy/pull/9743)
* [`use_self`]: Now suggests full paths correctly
  [#9726](https://github.com/rust-lang/rust-clippy/pull/9726)
* [`redundant_closure_call`]: Now correctly deals with macros during suggestion creation
  [#9987](https://github.com/rust-lang/rust-clippy/pull/9987)
* [`unnecessary_cast`]: Suggestions now correctly deal with references
  [#9996](https://github.com/rust-lang/rust-clippy/pull/9996)
* [`unnecessary_join`]: Suggestions now correctly use [turbofish] operators
  [#9779](https://github.com/rust-lang/rust-clippy/pull/9779)
* [`equatable_if_let`]: Can now suggest `matches!` replacements
  [#9368](https://github.com/rust-lang/rust-clippy/pull/9368)
* [`string_extend_chars`]: Suggestions now correctly work for `str` slices
  [#9741](https://github.com/rust-lang/rust-clippy/pull/9741)
* [`redundant_closure_for_method_calls`]: Suggestions now include angle brackets and generic
  arguments if needed
  [#9745](https://github.com/rust-lang/rust-clippy/pull/9745)
* [`manual_let_else`]: Suggestions no longer expand macro calls
  [#9943](https://github.com/rust-lang/rust-clippy/pull/9943)
* [`infallible_destructuring_match`]: Suggestions now preserve references
  [#9850](https://github.com/rust-lang/rust-clippy/pull/9850)
* [`result_large_err`]: The error now shows the largest enum variant
  [#9662](https://github.com/rust-lang/rust-clippy/pull/9662)
* [`needless_return`]: Suggestions are now formatted better
  [#9967](https://github.com/rust-lang/rust-clippy/pull/9967)
* [`unused_rounding`]: The suggestion now preserves the original float literal notation
  [#9870](https://github.com/rust-lang/rust-clippy/pull/9870)

[turbofish]: https://turbo.fish/::%3CClippy%3E

### ICE Fixes

* [`result_large_err`]: Fixed ICE for empty enums
  [#10007](https://github.com/rust-lang/rust-clippy/pull/10007)
* [`redundant_allocation`]: Fixed ICE for types with bounded variables
  [#9773](https://github.com/rust-lang/rust-clippy/pull/9773)
* [`unused_rounding`]: Fixed ICE, if `_` was used as a separator
  [#10001](https://github.com/rust-lang/rust-clippy/pull/10001)

## Rust 1.66

Released 2022-12-15

[b52fb523...4f142aa1](https://github.com/rust-lang/rust-clippy/compare/b52fb523...4f142aa1)

### New Lints

* [`manual_clamp`]
  [#9484](https://github.com/rust-lang/rust-clippy/pull/9484)
* [`missing_trait_methods`]
  [#9670](https://github.com/rust-lang/rust-clippy/pull/9670)
* [`unused_format_specs`]
  [#9637](https://github.com/rust-lang/rust-clippy/pull/9637)
* [`iter_kv_map`]
  [#9409](https://github.com/rust-lang/rust-clippy/pull/9409)
* [`manual_filter`]
  [#9451](https://github.com/rust-lang/rust-clippy/pull/9451)
* [`box_default`]
  [#9511](https://github.com/rust-lang/rust-clippy/pull/9511)
* [`implicit_saturating_add`]
  [#9549](https://github.com/rust-lang/rust-clippy/pull/9549)
* [`as_ptr_cast_mut`]
  [#9572](https://github.com/rust-lang/rust-clippy/pull/9572)
* [`disallowed_macros`]
  [#9495](https://github.com/rust-lang/rust-clippy/pull/9495)
* [`partial_pub_fields`]
  [#9658](https://github.com/rust-lang/rust-clippy/pull/9658)
* [`uninlined_format_args`]
  [#9233](https://github.com/rust-lang/rust-clippy/pull/9233)
* [`cast_nan_to_int`]
  [#9617](https://github.com/rust-lang/rust-clippy/pull/9617)

### Moves and Deprecations

* `positional_named_format_parameters` was uplifted to rustc under the new name
  `named_arguments_used_positionally`
  [#8518](https://github.com/rust-lang/rust-clippy/pull/8518)
* Moved [`implicit_saturating_sub`] to `style` (Now warn-by-default)
  [#9584](https://github.com/rust-lang/rust-clippy/pull/9584)
* Moved `derive_partial_eq_without_eq` to `nursery` (now allow-by-default)
  [#9536](https://github.com/rust-lang/rust-clippy/pull/9536)

### Enhancements

* [`nonstandard_macro_braces`]: Now includes `matches!()` in the default lint config
  [#9471](https://github.com/rust-lang/rust-clippy/pull/9471)
* [`suboptimal_flops`]: Now supports multiplication and subtraction operations
  [#9581](https://github.com/rust-lang/rust-clippy/pull/9581)
* [`arithmetic_side_effects`]: Now detects cases with literals behind references
  [#9587](https://github.com/rust-lang/rust-clippy/pull/9587)
* [`upper_case_acronyms`]: Now also checks enum names
  [#9580](https://github.com/rust-lang/rust-clippy/pull/9580)
* [`needless_borrowed_reference`]: Now lints nested patterns
  [#9573](https://github.com/rust-lang/rust-clippy/pull/9573)
* [`unnecessary_cast`]: Now works for non-trivial non-literal expressions
  [#9576](https://github.com/rust-lang/rust-clippy/pull/9576)
* [`arithmetic_side_effects`]: Now detects operations with custom types
  [#9559](https://github.com/rust-lang/rust-clippy/pull/9559)
* [`disallowed_methods`], [`disallowed_types`]: Not correctly lints types, functions and macros
  with the same path
  [#9495](https://github.com/rust-lang/rust-clippy/pull/9495)
* [`self_named_module_files`], [`mod_module_files`]: Now take remapped path prefixes into account
  [#9475](https://github.com/rust-lang/rust-clippy/pull/9475)
* [`bool_to_int_with_if`]: Now detects the inverse if case
  [#9476](https://github.com/rust-lang/rust-clippy/pull/9476)

### False Positive Fixes

* [`arithmetic_side_effects`]: Now allows operations that can't overflow
  [#9474](https://github.com/rust-lang/rust-clippy/pull/9474)
* [`unnecessary_lazy_evaluations`]: No longer lints in external macros
  [#9486](https://github.com/rust-lang/rust-clippy/pull/9486)
* [`needless_borrow`], [`explicit_auto_deref`]: No longer lint on unions that require the reference
  [#9490](https://github.com/rust-lang/rust-clippy/pull/9490)
* [`almost_complete_letter_range`]: No longer lints in external macros
  [#9467](https://github.com/rust-lang/rust-clippy/pull/9467)
* [`drop_copy`]: No longer lints on idiomatic cases in match arms
  [#9491](https://github.com/rust-lang/rust-clippy/pull/9491)
* [`question_mark`]: No longer lints in const context
  [#9487](https://github.com/rust-lang/rust-clippy/pull/9487)
* [`collapsible_if`]: Suggestion now work in macros
  [#9410](https://github.com/rust-lang/rust-clippy/pull/9410)
* [`std_instead_of_core`]: No longer triggers on unstable modules
  [#9545](https://github.com/rust-lang/rust-clippy/pull/9545)
* [`unused_peekable`]: No longer lints, if the peak is done in a closure or function
  [#9465](https://github.com/rust-lang/rust-clippy/pull/9465)
* [`useless_attribute`]: No longer lints on `#[allow]` attributes for [`unsafe_removed_from_name`]
  [#9593](https://github.com/rust-lang/rust-clippy/pull/9593)
* [`unnecessary_lazy_evaluations`]: No longer suggest switching to early evaluation when type has
  custom `Drop` implementation
  [#9551](https://github.com/rust-lang/rust-clippy/pull/9551)
* [`unnecessary_cast`]: No longer lints on negative hexadecimal literals when cast as floats
  [#9609](https://github.com/rust-lang/rust-clippy/pull/9609)
* [`use_self`]: No longer lints in proc macros
  [#9454](https://github.com/rust-lang/rust-clippy/pull/9454)
* [`never_loop`]: Now takes `let ... else` statements into consideration.
  [#9496](https://github.com/rust-lang/rust-clippy/pull/9496)
* [`default_numeric_fallback`]: Now ignores constants
  [#9636](https://github.com/rust-lang/rust-clippy/pull/9636)
* [`uninit_vec`]: No longer lints `Vec::set_len(0)`
  [#9519](https://github.com/rust-lang/rust-clippy/pull/9519)
* [`arithmetic_side_effects`]: Now ignores references to integer types
  [#9507](https://github.com/rust-lang/rust-clippy/pull/9507)
* [`large_stack_arrays`]: No longer lints inside static items
  [#9466](https://github.com/rust-lang/rust-clippy/pull/9466)
* [`ref_option_ref`]: No longer lints if the inner reference is mutable
  [#9684](https://github.com/rust-lang/rust-clippy/pull/9684)
* [`ptr_arg`]: No longer lints if the argument is used as an incomplete trait object
  [#9645](https://github.com/rust-lang/rust-clippy/pull/9645)
* [`should_implement_trait`]: Now also works for `default` methods
  [#9546](https://github.com/rust-lang/rust-clippy/pull/9546)

### Suggestion Fixes/Improvements

* [`derivable_impls`]: The suggestion is now machine applicable
  [#9429](https://github.com/rust-lang/rust-clippy/pull/9429)
* [`match_single_binding`]: The suggestion now handles scrutinies with side effects better
  [#9601](https://github.com/rust-lang/rust-clippy/pull/9601)
* [`zero_prefixed_literal`]: Only suggests using octal numbers, if this is possible
  [#9652](https://github.com/rust-lang/rust-clippy/pull/9652)
* [`rc_buffer`]: The suggestion is no longer machine applicable to avoid semantic changes
  [#9633](https://github.com/rust-lang/rust-clippy/pull/9633)
* [`print_literal`], [`write_literal`], [`uninlined_format_args`]: The suggestion now ignores
  comments after the macro call.
  [#9586](https://github.com/rust-lang/rust-clippy/pull/9586)
* [`expect_fun_call`]:Improved the suggestion for `format!` calls with captured variables
  [#9586](https://github.com/rust-lang/rust-clippy/pull/9586)
* [`nonstandard_macro_braces`]: The suggestion is now machine applicable and will no longer
  replace brackets inside the macro argument.
  [#9499](https://github.com/rust-lang/rust-clippy/pull/9499)
* [`from_over_into`]: The suggestion is now a machine applicable and contains explanations
  [#9649](https://github.com/rust-lang/rust-clippy/pull/9649)
* [`needless_return`]: The automatic suggestion now removes all required semicolons
  [#9497](https://github.com/rust-lang/rust-clippy/pull/9497)
* [`to_string_in_format_args`]: The suggestion now keeps parenthesis around values
  [#9590](https://github.com/rust-lang/rust-clippy/pull/9590)
* [`manual_assert`]: The suggestion now preserves comments
  [#9479](https://github.com/rust-lang/rust-clippy/pull/9479)
* [`redundant_allocation`]: The suggestion applicability is now marked `MaybeIncorrect` to
  avoid semantic changes
  [#9634](https://github.com/rust-lang/rust-clippy/pull/9634)
* [`assertions_on_result_states`]: The suggestion has been corrected, for cases where the
  `assert!` is not in a statement.
  [#9453](https://github.com/rust-lang/rust-clippy/pull/9453)
* [`nonminimal_bool`]: The suggestion no longer expands macros
  [#9457](https://github.com/rust-lang/rust-clippy/pull/9457)
* [`collapsible_match`]: Now specifies field names, when a struct is destructed
  [#9685](https://github.com/rust-lang/rust-clippy/pull/9685)
* [`unnecessary_cast`]: The suggestion now adds parenthesis for negative numbers
  [#9577](https://github.com/rust-lang/rust-clippy/pull/9577)
* [`redundant_closure`]: The suggestion now works for `impl FnMut` arguments
  [#9556](https://github.com/rust-lang/rust-clippy/pull/9556)

### ICE Fixes

* [`unnecessary_to_owned`]: Avoid ICEs in favor of false negatives if information is missing
  [#9505](https://github.com/rust-lang/rust-clippy/pull/9505)
  [#10027](https://github.com/rust-lang/rust-clippy/pull/10027)
* [`manual_range_contains`]: No longer ICEs on values behind references
  [#9627](https://github.com/rust-lang/rust-clippy/pull/9627)
* [`needless_pass_by_value`]: No longer ICEs on unsized `dyn Fn` arguments
  [#9531](https://github.com/rust-lang/rust-clippy/pull/9531)
* `*_interior_mutable_const` lints: no longer ICE on const unions containing `!Freeze` types
  [#9539](https://github.com/rust-lang/rust-clippy/pull/9539)

### Others

* Released `rustc_tools_util` for version information on `Crates.io`. (Further adjustments will
  not be published as part of this changelog)

## Rust 1.65

Released 2022-11-03

[3c7e7dbc...b52fb523](https://github.com/rust-lang/rust-clippy/compare/3c7e7dbc...b52fb523)

### Important Changes

* Clippy now has an `--explain <LINT>` command to show the lint description in the console
  [#8952](https://github.com/rust-lang/rust-clippy/pull/8952)

### New Lints

* [`unused_peekable`]
  [#9258](https://github.com/rust-lang/rust-clippy/pull/9258)
* [`collapsible_str_replace`]
  [#9269](https://github.com/rust-lang/rust-clippy/pull/9269)
* [`manual_string_new`]
  [#9295](https://github.com/rust-lang/rust-clippy/pull/9295)
* [`iter_on_empty_collections`]
  [#9187](https://github.com/rust-lang/rust-clippy/pull/9187)
* [`iter_on_single_items`]
  [#9187](https://github.com/rust-lang/rust-clippy/pull/9187)
* [`bool_to_int_with_if`]
  [#9412](https://github.com/rust-lang/rust-clippy/pull/9412)
* [`multi_assignments`]
  [#9379](https://github.com/rust-lang/rust-clippy/pull/9379)
* [`result_large_err`]
  [#9373](https://github.com/rust-lang/rust-clippy/pull/9373)
* [`partialeq_to_none`]
  [#9288](https://github.com/rust-lang/rust-clippy/pull/9288)
* [`suspicious_to_owned`]
  [#8984](https://github.com/rust-lang/rust-clippy/pull/8984)
* [`cast_slice_from_raw_parts`]
  [#9247](https://github.com/rust-lang/rust-clippy/pull/9247)
* [`manual_instant_elapsed`]
  [#9264](https://github.com/rust-lang/rust-clippy/pull/9264)

### Moves and Deprecations

* Moved [`significant_drop_in_scrutinee`] to `nursery` (now allow-by-default)
  [#9302](https://github.com/rust-lang/rust-clippy/pull/9302)
* Rename `logic_bug` to [`overly_complex_bool_expr`]
  [#9306](https://github.com/rust-lang/rust-clippy/pull/9306)
* Rename `arithmetic` to [`arithmetic_side_effects`]
  [#9443](https://github.com/rust-lang/rust-clippy/pull/9443)
* Moved [`only_used_in_recursion`] to complexity (now warn-by-default)
  [#8804](https://github.com/rust-lang/rust-clippy/pull/8804)
* Moved [`assertions_on_result_states`] to restriction (now allow-by-default)
  [#9273](https://github.com/rust-lang/rust-clippy/pull/9273)
* Renamed `blacklisted_name` to [`disallowed_names`]
  [#8974](https://github.com/rust-lang/rust-clippy/pull/8974)

### Enhancements

* [`option_if_let_else`]: Now also checks for match expressions
  [#8696](https://github.com/rust-lang/rust-clippy/pull/8696)
* [`explicit_auto_deref`]: Now lints on implicit returns in closures
  [#9126](https://github.com/rust-lang/rust-clippy/pull/9126)
* [`needless_borrow`]: Now considers trait implementations
  [#9136](https://github.com/rust-lang/rust-clippy/pull/9136)
* [`suboptimal_flops`], [`imprecise_flops`]: Now lint on constant expressions
  [#9404](https://github.com/rust-lang/rust-clippy/pull/9404)
* [`if_let_mutex`]: Now detects mutex behind references and warns about deadlocks
  [#9318](https://github.com/rust-lang/rust-clippy/pull/9318)

### False Positive Fixes

* [`unit_arg`] [`default_trait_access`] [`missing_docs_in_private_items`]: No longer
  trigger in code generated from proc-macros
  [#8694](https://github.com/rust-lang/rust-clippy/pull/8694)
* [`unwrap_used`]: Now lints uses of `unwrap_err`
  [#9338](https://github.com/rust-lang/rust-clippy/pull/9338)
* [`expect_used`]: Now lints uses of `expect_err`
  [#9338](https://github.com/rust-lang/rust-clippy/pull/9338)
* [`transmute_undefined_repr`]: Now longer lints if the first field is compatible
  with the other type
  [#9287](https://github.com/rust-lang/rust-clippy/pull/9287)
* [`unnecessary_to_owned`]: No longer lints, if type change cased errors in
  the caller function
  [#9424](https://github.com/rust-lang/rust-clippy/pull/9424)
* [`match_like_matches_macro`]: No longer lints, if there are comments inside the
  match expression
  [#9276](https://github.com/rust-lang/rust-clippy/pull/9276)
* [`partialeq_to_none`]: No longer trigger in code generated from macros
  [#9389](https://github.com/rust-lang/rust-clippy/pull/9389)
* [`arithmetic_side_effects`]: No longer lints expressions that only use literals
  [#9365](https://github.com/rust-lang/rust-clippy/pull/9365)
* [`explicit_auto_deref`]: Now ignores references on block expressions when the type
  is `Sized`, on `dyn Trait` returns and when the suggestion is non-trivial
  [#9126](https://github.com/rust-lang/rust-clippy/pull/9126)
* [`trait_duplication_in_bounds`]: Now better tracks bounds to avoid false positives
  [#9167](https://github.com/rust-lang/rust-clippy/pull/9167)
* [`format_in_format_args`]: Now suggests cases where the result is formatted again
  [#9349](https://github.com/rust-lang/rust-clippy/pull/9349)
* [`only_used_in_recursion`]: No longer lints on function without recursions and
  takes external functions into account
  [#8804](https://github.com/rust-lang/rust-clippy/pull/8804)
* [`missing_const_for_fn`]: No longer lints in proc-macros
  [#9308](https://github.com/rust-lang/rust-clippy/pull/9308)
* [`non_ascii_literal`]: Allow non-ascii comments in tests and make sure `#[allow]`
  attributes work in tests
  [#9327](https://github.com/rust-lang/rust-clippy/pull/9327)
* [`question_mark`]: No longer lint `if let`s with subpatterns
  [#9348](https://github.com/rust-lang/rust-clippy/pull/9348)
* [`needless_collect`]: No longer lints in loops
  [#8992](https://github.com/rust-lang/rust-clippy/pull/8992)
* [`mut_mutex_lock`]: No longer lints if the mutex is behind an immutable reference
  [#9418](https://github.com/rust-lang/rust-clippy/pull/9418)
* [`needless_return`]: Now ignores returns with arguments
  [#9381](https://github.com/rust-lang/rust-clippy/pull/9381)
* [`range_plus_one`], [`range_minus_one`]: Now ignores code with macros
  [#9446](https://github.com/rust-lang/rust-clippy/pull/9446)
* [`assertions_on_result_states`]: No longer lints on the unit type
  [#9273](https://github.com/rust-lang/rust-clippy/pull/9273)

### Suggestion Fixes/Improvements

* [`unwrap_or_else_default`]: Now suggests `unwrap_or_default()` for empty strings
  [#9421](https://github.com/rust-lang/rust-clippy/pull/9421)
* [`if_then_some_else_none`]: Now also suggests `bool::then_some`
  [#9289](https://github.com/rust-lang/rust-clippy/pull/9289)
* [`redundant_closure_call`]: The suggestion now works for async closures
  [#9053](https://github.com/rust-lang/rust-clippy/pull/9053)
* [`suboptimal_flops`]: Now suggests parenthesis when they are required
  [#9394](https://github.com/rust-lang/rust-clippy/pull/9394)
* [`case_sensitive_file_extension_comparisons`]: Now suggests `map_or(..)` instead of `map(..).unwrap_or`
  [#9341](https://github.com/rust-lang/rust-clippy/pull/9341)
* Deprecated configuration values can now be updated automatically
  [#9252](https://github.com/rust-lang/rust-clippy/pull/9252)
* [`or_fun_call`]: Now suggest `Entry::or_default` for `Entry::or_insert(Default::default())`
  [#9342](https://github.com/rust-lang/rust-clippy/pull/9342)
* [`unwrap_used`]: Only suggests `expect` if [`expect_used`] is allowed
  [#9223](https://github.com/rust-lang/rust-clippy/pull/9223)

### ICE Fixes

* Fix ICE in [`useless_format`] for literals
  [#9406](https://github.com/rust-lang/rust-clippy/pull/9406)
* Fix infinite loop in [`vec_init_then_push`]
  [#9441](https://github.com/rust-lang/rust-clippy/pull/9441)
* Fix ICE when reading literals with weird proc-macro spans
  [#9303](https://github.com/rust-lang/rust-clippy/pull/9303)

## Rust 1.64

Released 2022-09-22

[d7b5cbf0...3c7e7dbc](https://github.com/rust-lang/rust-clippy/compare/d7b5cbf0...3c7e7dbc)

### New Lints

* [`arithmetic_side_effects`]
  [#9130](https://github.com/rust-lang/rust-clippy/pull/9130)
* [`invalid_utf8_in_unchecked`]
  [#9105](https://github.com/rust-lang/rust-clippy/pull/9105)
* [`assertions_on_result_states`]
  [#9225](https://github.com/rust-lang/rust-clippy/pull/9225)
* [`manual_find`]
  [#8649](https://github.com/rust-lang/rust-clippy/pull/8649)
* [`manual_retain`]
  [#8972](https://github.com/rust-lang/rust-clippy/pull/8972)
* [`default_instead_of_iter_empty`]
  [#8989](https://github.com/rust-lang/rust-clippy/pull/8989)
* [`manual_rem_euclid`]
  [#9031](https://github.com/rust-lang/rust-clippy/pull/9031)
* [`obfuscated_if_else`]
  [#9148](https://github.com/rust-lang/rust-clippy/pull/9148)
* [`std_instead_of_core`]
  [#9103](https://github.com/rust-lang/rust-clippy/pull/9103)
* [`std_instead_of_alloc`]
  [#9103](https://github.com/rust-lang/rust-clippy/pull/9103)
* [`alloc_instead_of_core`]
  [#9103](https://github.com/rust-lang/rust-clippy/pull/9103)
* [`explicit_auto_deref`]
  [#8355](https://github.com/rust-lang/rust-clippy/pull/8355)


### Moves and Deprecations

* Moved [`format_push_string`] to `restriction` (now allow-by-default)
  [#9161](https://github.com/rust-lang/rust-clippy/pull/9161)

### Enhancements

* [`significant_drop_in_scrutinee`]: Now gives more context in the lint message
  [#8981](https://github.com/rust-lang/rust-clippy/pull/8981)
* [`single_match`], [`single_match_else`]: Now catches more `Option` cases
  [#8985](https://github.com/rust-lang/rust-clippy/pull/8985)
* [`unused_async`]: Now works for async methods
  [#9025](https://github.com/rust-lang/rust-clippy/pull/9025)
* [`manual_filter_map`], [`manual_find_map`]: Now lint more expressions
  [#8958](https://github.com/rust-lang/rust-clippy/pull/8958)
* [`question_mark`]: Now works for simple `if let` expressions
  [#8356](https://github.com/rust-lang/rust-clippy/pull/8356)
* [`undocumented_unsafe_blocks`]: Now finds comments before the start of closures
  [#9117](https://github.com/rust-lang/rust-clippy/pull/9117)
* [`trait_duplication_in_bounds`]: Now catches duplicate bounds in where clauses
  [#8703](https://github.com/rust-lang/rust-clippy/pull/8703)
* [`shadow_reuse`], [`shadow_same`], [`shadow_unrelated`]: Now lint in const blocks
  [#9124](https://github.com/rust-lang/rust-clippy/pull/9124)
* [`slow_vector_initialization`]: Now detects cases with `vec.capacity()`
  [#8953](https://github.com/rust-lang/rust-clippy/pull/8953)
* [`unused_self`]: Now respects the `avoid-breaking-exported-api` config option
  [#9199](https://github.com/rust-lang/rust-clippy/pull/9199)
* [`box_collection`]: Now supports all std collections
  [#9170](https://github.com/rust-lang/rust-clippy/pull/9170)

### False Positive Fixes

* [`significant_drop_in_scrutinee`]: Now ignores calls to `IntoIterator::into_iter`
  [#9140](https://github.com/rust-lang/rust-clippy/pull/9140)
* [`while_let_loop`]: Now ignores cases when the significant drop order would change
  [#8981](https://github.com/rust-lang/rust-clippy/pull/8981)
* [`branches_sharing_code`]: Now ignores cases where moved variables have a significant
  drop or variable modifications can affect the conditions
  [#9138](https://github.com/rust-lang/rust-clippy/pull/9138)
* [`let_underscore_lock`]: Now ignores bindings that aren't locked
  [#8990](https://github.com/rust-lang/rust-clippy/pull/8990)
* [`trivially_copy_pass_by_ref`]: Now tracks lifetimes and ignores cases where unsafe
  pointers are used
  [#8639](https://github.com/rust-lang/rust-clippy/pull/8639)
* [`let_unit_value`]: No longer ignores `#[allow]` attributes on the value
  [#9082](https://github.com/rust-lang/rust-clippy/pull/9082)
* [`declare_interior_mutable_const`]: Now ignores the `thread_local!` macro
  [#9015](https://github.com/rust-lang/rust-clippy/pull/9015)
* [`if_same_then_else`]: Now ignores branches with `todo!` and `unimplemented!`
  [#9006](https://github.com/rust-lang/rust-clippy/pull/9006)
* [`enum_variant_names`]: Now ignores names with `_` prefixes
  [#9032](https://github.com/rust-lang/rust-clippy/pull/9032)
* [`let_unit_value`]: Now ignores cases, where the unit type is manually specified
  [#9056](https://github.com/rust-lang/rust-clippy/pull/9056)
* [`match_same_arms`]: Now ignores branches with `todo!`
  [#9207](https://github.com/rust-lang/rust-clippy/pull/9207)
* [`assign_op_pattern`]: Ignores cases that break borrowing rules
  [#9214](https://github.com/rust-lang/rust-clippy/pull/9214)
* [`extra_unused_lifetimes`]: No longer triggers in derive macros
  [#9037](https://github.com/rust-lang/rust-clippy/pull/9037)
* [`mismatching_type_param_order`]: Now ignores complicated generic parameters
  [#9146](https://github.com/rust-lang/rust-clippy/pull/9146)
* [`equatable_if_let`]: No longer lints in macros
  [#9074](https://github.com/rust-lang/rust-clippy/pull/9074)
* [`new_without_default`]: Now ignores generics and lifetime parameters on `fn new`
  [#9115](https://github.com/rust-lang/rust-clippy/pull/9115)
* [`needless_borrow`]: Now ignores cases that result in the execution of different traits
  [#9096](https://github.com/rust-lang/rust-clippy/pull/9096)
* [`declare_interior_mutable_const`]: No longer triggers in thread-local initializers
  [#9246](https://github.com/rust-lang/rust-clippy/pull/9246)

### Suggestion Fixes/Improvements

* [`type_repetition_in_bounds`]: The suggestion now works with maybe bounds
  [#9132](https://github.com/rust-lang/rust-clippy/pull/9132)
* [`transmute_ptr_to_ref`]: Now suggests `pointer::cast` when possible
  [#8939](https://github.com/rust-lang/rust-clippy/pull/8939)
* [`useless_format`]: Now suggests the correct variable name
  [#9237](https://github.com/rust-lang/rust-clippy/pull/9237)
* [`or_fun_call`]: The lint emission will now only span over the `unwrap_or` call
  [#9144](https://github.com/rust-lang/rust-clippy/pull/9144)
* [`neg_multiply`]: Now suggests adding parentheses around suggestion if needed
  [#9026](https://github.com/rust-lang/rust-clippy/pull/9026)
* [`unnecessary_lazy_evaluations`]: Now suggest for `bool::then_some` for lazy evaluation
  [#9099](https://github.com/rust-lang/rust-clippy/pull/9099)
* [`manual_flatten`]: Improved message for long code snippets
  [#9156](https://github.com/rust-lang/rust-clippy/pull/9156)
* [`explicit_counter_loop`]: The suggestion is now machine applicable
  [#9149](https://github.com/rust-lang/rust-clippy/pull/9149)
* [`needless_borrow`]: Now keeps parentheses around fields, when needed
  [#9210](https://github.com/rust-lang/rust-clippy/pull/9210)
* [`while_let_on_iterator`]: The suggestion now works in `FnOnce` closures
  [#9134](https://github.com/rust-lang/rust-clippy/pull/9134)

### ICE Fixes

* Fix ICEs related to `#![feature(generic_const_exprs)]` usage
  [#9241](https://github.com/rust-lang/rust-clippy/pull/9241)
* Fix ICEs related to reference lints
  [#9093](https://github.com/rust-lang/rust-clippy/pull/9093)
* [`question_mark`]: Fix ICE on zero field tuple structs
  [#9244](https://github.com/rust-lang/rust-clippy/pull/9244)

### Documentation Improvements

* [`needless_option_take`]: Now includes a "What it does" and "Why is this bad?" section.
  [#9022](https://github.com/rust-lang/rust-clippy/pull/9022)

### Others

* Using `--cap-lints=allow` and only `--force-warn`ing some will now work with Clippy's driver
  [#9036](https://github.com/rust-lang/rust-clippy/pull/9036)
* Clippy now tries to read the `rust-version` from `Cargo.toml` to identify the
  minimum supported rust version
  [#8774](https://github.com/rust-lang/rust-clippy/pull/8774)

## Rust 1.63

Released 2022-08-11

[7c21f91b...d7b5cbf0](https://github.com/rust-lang/rust-clippy/compare/7c21f91b...d7b5cbf0)

### New Lints

* [`borrow_deref_ref`]
  [#7930](https://github.com/rust-lang/rust-clippy/pull/7930)
* [`doc_link_with_quotes`]
  [#8385](https://github.com/rust-lang/rust-clippy/pull/8385)
* [`no_effect_replace`]
  [#8754](https://github.com/rust-lang/rust-clippy/pull/8754)
* [`rc_clone_in_vec_init`]
  [#8769](https://github.com/rust-lang/rust-clippy/pull/8769)
* [`derive_partial_eq_without_eq`]
  [#8796](https://github.com/rust-lang/rust-clippy/pull/8796)
* [`mismatching_type_param_order`]
  [#8831](https://github.com/rust-lang/rust-clippy/pull/8831)
* [`duplicate_mod`] [#8832](https://github.com/rust-lang/rust-clippy/pull/8832)
* [`unused_rounding`]
  [#8866](https://github.com/rust-lang/rust-clippy/pull/8866)
* [`get_first`] [#8882](https://github.com/rust-lang/rust-clippy/pull/8882)
* [`swap_ptr_to_ref`]
  [#8916](https://github.com/rust-lang/rust-clippy/pull/8916)
* [`almost_complete_letter_range`]
  [#8918](https://github.com/rust-lang/rust-clippy/pull/8918)
* [`needless_parens_on_range_literals`]
  [#8933](https://github.com/rust-lang/rust-clippy/pull/8933)
* [`as_underscore`] [#8934](https://github.com/rust-lang/rust-clippy/pull/8934)

### Moves and Deprecations

* Rename `eval_order_dependence` to [`mixed_read_write_in_expression`], move to
  `nursery` [#8621](https://github.com/rust-lang/rust-clippy/pull/8621)

### Enhancements

* [`undocumented_unsafe_blocks`]: Now also lints on unsafe trait implementations
  [#8761](https://github.com/rust-lang/rust-clippy/pull/8761)
* [`empty_line_after_outer_attr`]: Now also lints on argumentless macros
  [#8790](https://github.com/rust-lang/rust-clippy/pull/8790)
* [`expect_used`]: Now can be disabled in tests with the `allow-expect-in-tests`
  option [#8802](https://github.com/rust-lang/rust-clippy/pull/8802)
* [`unwrap_used`]: Now can be disabled in tests with the `allow-unwrap-in-tests`
  option [#8802](https://github.com/rust-lang/rust-clippy/pull/8802)
* [`disallowed_methods`]: Now also lints indirect usages
  [#8852](https://github.com/rust-lang/rust-clippy/pull/8852)
* [`get_last_with_len`]: Now also lints `VecDeque` and any deref to slice
  [#8862](https://github.com/rust-lang/rust-clippy/pull/8862)
* [`manual_range_contains`]: Now also lints on chains of `&&` and `||`
  [#8884](https://github.com/rust-lang/rust-clippy/pull/8884)
* [`rc_clone_in_vec_init`]: Now also lints on `Weak`
  [#8885](https://github.com/rust-lang/rust-clippy/pull/8885)
* [`dbg_macro`]: Introduce `allow-dbg-in-tests` config option
  [#8897](https://github.com/rust-lang/rust-clippy/pull/8897)
* [`use_self`]: Now also lints on `TupleStruct` and `Struct` patterns
  [#8899](https://github.com/rust-lang/rust-clippy/pull/8899)
* [`manual_find_map`] and [`manual_filter_map`]: Now also lints on more complex
  method chains inside `map`
  [#8930](https://github.com/rust-lang/rust-clippy/pull/8930)
* [`needless_return`]: Now also lints on macro expressions in return statements
  [#8932](https://github.com/rust-lang/rust-clippy/pull/8932)
* [`doc_markdown`]: Users can now indicate, that the `doc-valid-idents` config
  should extend the default and not replace it
  [#8944](https://github.com/rust-lang/rust-clippy/pull/8944)
* [`disallowed_names`]: Users can now indicate, that the `disallowed-names`
  config should extend the default and not replace it
  [#8944](https://github.com/rust-lang/rust-clippy/pull/8944)
* [`never_loop`]: Now checks for `continue` in struct expression
  [#9002](https://github.com/rust-lang/rust-clippy/pull/9002)

### False Positive Fixes

* [`useless_transmute`]: No longer lints on types with erased regions
  [#8564](https://github.com/rust-lang/rust-clippy/pull/8564)
* [`vec_init_then_push`]: No longer lints when further extended
  [#8699](https://github.com/rust-lang/rust-clippy/pull/8699)
* [`cmp_owned`]: No longer lints on `From::from` for `Copy` types
  [#8807](https://github.com/rust-lang/rust-clippy/pull/8807)
* [`redundant_allocation`]: No longer lints on fat pointers that would become
  thin pointers [#8813](https://github.com/rust-lang/rust-clippy/pull/8813)
* [`derive_partial_eq_without_eq`]:
    * Handle differing predicates applied by `#[derive(PartialEq)]` and
      `#[derive(Eq)]`
      [#8869](https://github.com/rust-lang/rust-clippy/pull/8869)
    * No longer lints on non-public types and better handles generics
      [#8950](https://github.com/rust-lang/rust-clippy/pull/8950)
* [`empty_line_after_outer_attr`]: No longer lints empty lines in inner
  string values [#8892](https://github.com/rust-lang/rust-clippy/pull/8892)
* [`branches_sharing_code`]: No longer lints when using different binding names
  [#8901](https://github.com/rust-lang/rust-clippy/pull/8901)
* [`significant_drop_in_scrutinee`]: No longer lints on Try `?` and `await`
  desugared expressions [#8902](https://github.com/rust-lang/rust-clippy/pull/8902)
* [`checked_conversions`]: No longer lints in `const` contexts
  [#8907](https://github.com/rust-lang/rust-clippy/pull/8907)
* [`iter_overeager_cloned`]: No longer lints on `.cloned().flatten()` when
  `T::Item` doesn't implement `IntoIterator`
  [#8960](https://github.com/rust-lang/rust-clippy/pull/8960)

### Suggestion Fixes/Improvements

* [`vec_init_then_push`]: Suggest to remove `mut` binding when possible
  [#8699](https://github.com/rust-lang/rust-clippy/pull/8699)
* [`manual_range_contains`]: Fix suggestion for integers with different signs
  [#8763](https://github.com/rust-lang/rust-clippy/pull/8763)
* [`identity_op`]: Add parenthesis to suggestions where required
  [#8786](https://github.com/rust-lang/rust-clippy/pull/8786)
* [`cast_lossless`]: No longer gives wrong suggestion on `usize`/`isize`->`f64`
  [#8778](https://github.com/rust-lang/rust-clippy/pull/8778)
* [`rc_clone_in_vec_init`]: Add suggestion
  [#8814](https://github.com/rust-lang/rust-clippy/pull/8814)
* The "unknown field" error messages for config files now wraps the field names
  [#8823](https://github.com/rust-lang/rust-clippy/pull/8823)
* [`cast_abs_to_unsigned`]: Do not remove cast if it's required
  [#8876](https://github.com/rust-lang/rust-clippy/pull/8876)
* [`significant_drop_in_scrutinee`]: Improve lint message for types that are not
  references and not trivially clone-able
  [#8902](https://github.com/rust-lang/rust-clippy/pull/8902)
* [`for_loops_over_fallibles`]: Now suggests the correct variant of `iter()`,
  `iter_mut()` or `into_iter()`
  [#8941](https://github.com/rust-lang/rust-clippy/pull/8941)

### ICE Fixes

* Fix ICE in [`let_unit_value`] when calling a `static`/`const` callable type
  [#8835](https://github.com/rust-lang/rust-clippy/pull/8835)
* Fix ICEs on callable `static`/`const`s
  [#8896](https://github.com/rust-lang/rust-clippy/pull/8896)
* [`needless_late_init`]
  [#8912](https://github.com/rust-lang/rust-clippy/pull/8912)
* Fix ICE in shadow lints
  [#8913](https://github.com/rust-lang/rust-clippy/pull/8913)

### Documentation Improvements

* Clippy has a [Book](https://doc.rust-lang.org/nightly/clippy/) now!
  [#7359](https://github.com/rust-lang/rust-clippy/pull/7359)
* Add a *copy lint name*-button to Clippy's lint list
  [#8839](https://github.com/rust-lang/rust-clippy/pull/8839)
* Display past names of renamed lints on Clippy's lint list
  [#8843](https://github.com/rust-lang/rust-clippy/pull/8843)
* Add the ability to show the lint output in the lint list
  [#8947](https://github.com/rust-lang/rust-clippy/pull/8947)

## Rust 1.62

Released 2022-06-30

[d0cf3481...7c21f91b](https://github.com/rust-lang/rust-clippy/compare/d0cf3481...7c21f91b)

### New Lints

* [`large_include_file`]
  [#8727](https://github.com/rust-lang/rust-clippy/pull/8727)
* [`cast_abs_to_unsigned`]
  [#8635](https://github.com/rust-lang/rust-clippy/pull/8635)
* [`err_expect`]
  [#8606](https://github.com/rust-lang/rust-clippy/pull/8606)
* [`unnecessary_owned_empty_strings`]
  [#8660](https://github.com/rust-lang/rust-clippy/pull/8660)
* [`empty_structs_with_brackets`]
  [#8594](https://github.com/rust-lang/rust-clippy/pull/8594)
* [`crate_in_macro_def`]
  [#8576](https://github.com/rust-lang/rust-clippy/pull/8576)
* [`needless_option_take`]
  [#8665](https://github.com/rust-lang/rust-clippy/pull/8665)
* [`bytes_count_to_len`]
  [#8711](https://github.com/rust-lang/rust-clippy/pull/8711)
* [`is_digit_ascii_radix`]
  [#8624](https://github.com/rust-lang/rust-clippy/pull/8624)
* [`await_holding_invalid_type`]
  [#8707](https://github.com/rust-lang/rust-clippy/pull/8707)
* [`trim_split_whitespace`]
  [#8575](https://github.com/rust-lang/rust-clippy/pull/8575)
* [`pub_use`]
  [#8670](https://github.com/rust-lang/rust-clippy/pull/8670)
* [`format_push_string`]
  [#8626](https://github.com/rust-lang/rust-clippy/pull/8626)
* [`empty_drop`]
  [#8571](https://github.com/rust-lang/rust-clippy/pull/8571)
* [`drop_non_drop`]
  [#8630](https://github.com/rust-lang/rust-clippy/pull/8630)
* [`forget_non_drop`]
  [#8630](https://github.com/rust-lang/rust-clippy/pull/8630)

### Moves and Deprecations

* Move [`only_used_in_recursion`] to `nursery` (now allow-by-default)
  [#8783](https://github.com/rust-lang/rust-clippy/pull/8783)
* Move [`stable_sort_primitive`] to `pedantic` (now allow-by-default)
  [#8716](https://github.com/rust-lang/rust-clippy/pull/8716)

### Enhancements

* Remove overlap between [`manual_split_once`] and [`needless_splitn`]
  [#8631](https://github.com/rust-lang/rust-clippy/pull/8631)
* [`map_identity`]: Now checks for needless `map_err`
  [#8487](https://github.com/rust-lang/rust-clippy/pull/8487)
* [`extra_unused_lifetimes`]: Now checks for impl lifetimes
  [#8737](https://github.com/rust-lang/rust-clippy/pull/8737)
* [`cast_possible_truncation`]: Now catches more cases with larger shift or divide operations
  [#8687](https://github.com/rust-lang/rust-clippy/pull/8687)
* [`identity_op`]: Now checks for modulo expressions
  [#8519](https://github.com/rust-lang/rust-clippy/pull/8519)
* [`panic`]: No longer lint in constant context
  [#8592](https://github.com/rust-lang/rust-clippy/pull/8592)
* [`manual_split_once`]: Now lints manual iteration of `splitn`
  [#8717](https://github.com/rust-lang/rust-clippy/pull/8717)
* [`self_named_module_files`], [`mod_module_files`]: Now handle relative module paths
  [#8611](https://github.com/rust-lang/rust-clippy/pull/8611)
* [`unsound_collection_transmute`]: Now has better size and alignment checks
  [#8648](https://github.com/rust-lang/rust-clippy/pull/8648)
* [`unnested_or_patterns`]: Ignore cases, where the suggestion would be longer
  [#8619](https://github.com/rust-lang/rust-clippy/pull/8619)

### False Positive Fixes

* [`rest_pat_in_fully_bound_structs`]: Now ignores structs marked with `#[non_exhaustive]`
  [#8690](https://github.com/rust-lang/rust-clippy/pull/8690)
* [`needless_late_init`]: No longer lints `if let` statements, `let mut` bindings or instances that
  changes the drop order significantly
  [#8617](https://github.com/rust-lang/rust-clippy/pull/8617)
* [`unnecessary_cast`]: No longer lints to casts to aliased or non-primitive types
  [#8596](https://github.com/rust-lang/rust-clippy/pull/8596)
* [`init_numbered_fields`]: No longer lints type aliases
  [#8780](https://github.com/rust-lang/rust-clippy/pull/8780)
* [`needless_option_as_deref`]: No longer lints for `as_deref_mut` on `Option` values that can't be moved
  [#8646](https://github.com/rust-lang/rust-clippy/pull/8646)
* [`mistyped_literal_suffixes`]: Now ignores float literals without an exponent
  [#8742](https://github.com/rust-lang/rust-clippy/pull/8742)
* [`undocumented_unsafe_blocks`]: Now ignores unsafe blocks from proc-macros and works better for sub-expressions
  [#8450](https://github.com/rust-lang/rust-clippy/pull/8450)
* [`same_functions_in_if_condition`]: Now allows different constants, even if they have the same value
  [#8673](https://github.com/rust-lang/rust-clippy/pull/8673)
* [`needless_match`]: Now checks for more complex types and ignores type coercion
  [#8549](https://github.com/rust-lang/rust-clippy/pull/8549)
* [`assertions_on_constants`]: Now ignores constants from `cfg!` macros
  [#8614](https://github.com/rust-lang/rust-clippy/pull/8614)
* [`indexing_slicing`]: Fix false positives with constant indices in
  [#8588](https://github.com/rust-lang/rust-clippy/pull/8588)
* [`iter_with_drain`]: Now ignores iterator references
  [#8668](https://github.com/rust-lang/rust-clippy/pull/8668)
* [`useless_attribute`]: Now allows [`redundant_pub_crate`] on `use` items
  [#8743](https://github.com/rust-lang/rust-clippy/pull/8743)
* [`cast_ptr_alignment`]: Now ignores expressions, when used for unaligned reads and writes
  [#8632](https://github.com/rust-lang/rust-clippy/pull/8632)
* [`wrong_self_convention`]: Now allows `&mut self` and no self as arguments for `is_*` methods
  [#8738](https://github.com/rust-lang/rust-clippy/pull/8738)
* [`mut_from_ref`]: Only lint in unsafe code
  [#8647](https://github.com/rust-lang/rust-clippy/pull/8647)
* [`redundant_pub_crate`]: Now allows macro exports
  [#8736](https://github.com/rust-lang/rust-clippy/pull/8736)
* [`needless_match`]: Ignores cases where the else block expression is different
  [#8700](https://github.com/rust-lang/rust-clippy/pull/8700)
* [`transmute_int_to_char`]: Now allows transmutations in `const` code
  [#8610](https://github.com/rust-lang/rust-clippy/pull/8610)
* [`manual_non_exhaustive`]: Ignores cases, where the enum value is used
  [#8645](https://github.com/rust-lang/rust-clippy/pull/8645)
* [`redundant_closure`]: Now ignores coerced closure
  [#8431](https://github.com/rust-lang/rust-clippy/pull/8431)
* [`identity_op`]: Is now ignored in cases where extra brackets would be needed
  [#8730](https://github.com/rust-lang/rust-clippy/pull/8730)
* [`let_unit_value`]: Now ignores cases which are used for type inference
  [#8563](https://github.com/rust-lang/rust-clippy/pull/8563)

### Suggestion Fixes/Improvements

* [`manual_split_once`]: Fixed incorrect suggestions for single result accesses
  [#8631](https://github.com/rust-lang/rust-clippy/pull/8631)
* [`bytes_nth`]: Fix typos in the diagnostic message
  [#8403](https://github.com/rust-lang/rust-clippy/pull/8403)
* [`mistyped_literal_suffixes`]: Now suggests the correct integer types
  [#8742](https://github.com/rust-lang/rust-clippy/pull/8742)
* [`unnecessary_to_owned`]: Fixed suggestion based on the configured msrv
  [#8692](https://github.com/rust-lang/rust-clippy/pull/8692)
* [`single_element_loop`]: Improve lint for Edition 2021 arrays
  [#8616](https://github.com/rust-lang/rust-clippy/pull/8616)
* [`manual_bits`]: Now includes a cast for proper type conversion, when needed
  [#8677](https://github.com/rust-lang/rust-clippy/pull/8677)
* [`option_map_unit_fn`], [`result_map_unit_fn`]: Fix some incorrect suggestions
  [#8584](https://github.com/rust-lang/rust-clippy/pull/8584)
* [`collapsible_else_if`]: Add whitespace in suggestion
  [#8729](https://github.com/rust-lang/rust-clippy/pull/8729)
* [`transmute_bytes_to_str`]: Now suggest `from_utf8_unchecked` in `const` context
  [#8612](https://github.com/rust-lang/rust-clippy/pull/8612)
* [`map_clone`]: Improve message and suggestion based on the msrv
  [#8688](https://github.com/rust-lang/rust-clippy/pull/8688)
* [`needless_late_init`]: Now shows the `let` statement where it was first initialized
  [#8779](https://github.com/rust-lang/rust-clippy/pull/8779)

### ICE Fixes

* [`only_used_in_recursion`]
  [#8691](https://github.com/rust-lang/rust-clippy/pull/8691)
* [`cast_slice_different_sizes`]
  [#8720](https://github.com/rust-lang/rust-clippy/pull/8720)
* [`iter_overeager_cloned`]
  [#8602](https://github.com/rust-lang/rust-clippy/pull/8602)
* [`undocumented_unsafe_blocks`]
  [#8686](https://github.com/rust-lang/rust-clippy/pull/8686)

## Rust 1.61

Released 2022-05-19

[57b3c4b...d0cf3481](https://github.com/rust-lang/rust-clippy/compare/57b3c4b...d0cf3481)

### New Lints

* [`only_used_in_recursion`]
  [#8422](https://github.com/rust-lang/rust-clippy/pull/8422)
* [`cast_enum_truncation`]
  [#8381](https://github.com/rust-lang/rust-clippy/pull/8381)
* [`missing_spin_loop`]
  [#8174](https://github.com/rust-lang/rust-clippy/pull/8174)
* [`deref_by_slicing`]
  [#8218](https://github.com/rust-lang/rust-clippy/pull/8218)
* [`needless_match`]
  [#8471](https://github.com/rust-lang/rust-clippy/pull/8471)
* [`allow_attributes_without_reason`] (Requires `#![feature(lint_reasons)]`)
  [#8504](https://github.com/rust-lang/rust-clippy/pull/8504)
* [`print_in_format_impl`]
  [#8253](https://github.com/rust-lang/rust-clippy/pull/8253)
* [`unnecessary_find_map`]
  [#8489](https://github.com/rust-lang/rust-clippy/pull/8489)
* [`or_then_unwrap`]
  [#8561](https://github.com/rust-lang/rust-clippy/pull/8561)
* [`unnecessary_join`]
  [#8579](https://github.com/rust-lang/rust-clippy/pull/8579)
* [`iter_with_drain`]
  [#8483](https://github.com/rust-lang/rust-clippy/pull/8483)
* [`cast_enum_constructor`]
  [#8562](https://github.com/rust-lang/rust-clippy/pull/8562)
* [`cast_slice_different_sizes`]
  [#8445](https://github.com/rust-lang/rust-clippy/pull/8445)

### Moves and Deprecations

* Moved [`transmute_undefined_repr`] to `nursery` (now allow-by-default)
  [#8432](https://github.com/rust-lang/rust-clippy/pull/8432)
* Moved [`try_err`] to `restriction`
  [#8544](https://github.com/rust-lang/rust-clippy/pull/8544)
* Move [`iter_with_drain`] to `nursery`
  [#8541](https://github.com/rust-lang/rust-clippy/pull/8541)
* Renamed `to_string_in_display` to [`recursive_format_impl`]
  [#8188](https://github.com/rust-lang/rust-clippy/pull/8188)

### Enhancements

* [`dbg_macro`]: The lint level can now be set with crate attributes and works inside macros
  [#8411](https://github.com/rust-lang/rust-clippy/pull/8411)
* [`ptr_as_ptr`]: Now works inside macros
  [#8442](https://github.com/rust-lang/rust-clippy/pull/8442)
* [`use_self`]: Now works for variants in match expressions
  [#8456](https://github.com/rust-lang/rust-clippy/pull/8456)
* [`await_holding_lock`]: Now lints for `parking_lot::{Mutex, RwLock}`
  [#8419](https://github.com/rust-lang/rust-clippy/pull/8419)
* [`recursive_format_impl`]: Now checks for format calls on `self`
  [#8188](https://github.com/rust-lang/rust-clippy/pull/8188)

### False Positive Fixes

* [`new_without_default`]: No longer lints for `new()` methods with `#[doc(hidden)]`
  [#8472](https://github.com/rust-lang/rust-clippy/pull/8472)
* [`transmute_undefined_repr`]: No longer lints for single field structs with `#[repr(C)]`,
  generic parameters, wide pointers, unions, tuples and allow several forms of type erasure
  [#8425](https://github.com/rust-lang/rust-clippy/pull/8425)
  [#8553](https://github.com/rust-lang/rust-clippy/pull/8553)
  [#8440](https://github.com/rust-lang/rust-clippy/pull/8440)
  [#8547](https://github.com/rust-lang/rust-clippy/pull/8547)
* [`match_single_binding`], [`match_same_arms`], [`match_as_ref`], [`match_bool`]: No longer
  lint `match` expressions with `cfg`ed arms
  [#8443](https://github.com/rust-lang/rust-clippy/pull/8443)
* [`single_component_path_imports`]: No longer lint on macros
  [#8537](https://github.com/rust-lang/rust-clippy/pull/8537)
* [`ptr_arg`]: Allow `&mut` arguments for `Cow<_>`
  [#8552](https://github.com/rust-lang/rust-clippy/pull/8552)
* [`needless_borrow`]: No longer lints for method calls
  [#8441](https://github.com/rust-lang/rust-clippy/pull/8441)
* [`match_same_arms`]: Now ensures that interposing arm patterns don't overlap
  [#8232](https://github.com/rust-lang/rust-clippy/pull/8232)
* [`default_trait_access`]: Now allows `Default::default` in update expressions
  [#8433](https://github.com/rust-lang/rust-clippy/pull/8433)

### Suggestion Fixes/Improvements

* [`redundant_slicing`]: Fixed suggestion for a method calls
  [#8218](https://github.com/rust-lang/rust-clippy/pull/8218)
* [`map_flatten`]: Long suggestions will now be split up into two help messages
  [#8520](https://github.com/rust-lang/rust-clippy/pull/8520)
* [`unnecessary_lazy_evaluations`]: Now shows suggestions for longer code snippets
  [#8543](https://github.com/rust-lang/rust-clippy/pull/8543)
* [`unnecessary_sort_by`]: Now suggests `Reverse` including the path
  [#8462](https://github.com/rust-lang/rust-clippy/pull/8462)
* [`search_is_some`]: More suggestions are now `MachineApplicable`
  [#8536](https://github.com/rust-lang/rust-clippy/pull/8536)

### Documentation Improvements

* [`new_without_default`]: Document `pub` requirement for the struct and fields
  [#8429](https://github.com/rust-lang/rust-clippy/pull/8429)

## Rust 1.60

Released 2022-04-07

[0eff589...57b3c4b](https://github.com/rust-lang/rust-clippy/compare/0eff589...57b3c4b)

### New Lints

* [`single_char_lifetime_names`]
  [#8236](https://github.com/rust-lang/rust-clippy/pull/8236)
* [`iter_overeager_cloned`]
  [#8203](https://github.com/rust-lang/rust-clippy/pull/8203)
* [`transmute_undefined_repr`]
  [#8398](https://github.com/rust-lang/rust-clippy/pull/8398)
* [`default_union_representation`]
  [#8289](https://github.com/rust-lang/rust-clippy/pull/8289)
* [`manual_bits`]
  [#8213](https://github.com/rust-lang/rust-clippy/pull/8213)
* [`borrow_as_ptr`]
  [#8210](https://github.com/rust-lang/rust-clippy/pull/8210)

### Moves and Deprecations

* Moved [`disallowed_methods`] and [`disallowed_types`] to `style` (now warn-by-default)
  [#8261](https://github.com/rust-lang/rust-clippy/pull/8261)
* Rename `ref_in_deref` to [`needless_borrow`]
  [#8217](https://github.com/rust-lang/rust-clippy/pull/8217)
* Moved [`mutex_atomic`] to `nursery` (now allow-by-default)
  [#8260](https://github.com/rust-lang/rust-clippy/pull/8260)

### Enhancements

* [`ptr_arg`]: Now takes the argument usage into account and lints for mutable references
  [#8271](https://github.com/rust-lang/rust-clippy/pull/8271)
* [`unused_io_amount`]: Now supports async read and write traits
  [#8179](https://github.com/rust-lang/rust-clippy/pull/8179)
* [`while_let_on_iterator`]: Improved detection to catch more cases
  [#8221](https://github.com/rust-lang/rust-clippy/pull/8221)
* [`trait_duplication_in_bounds`]: Now covers trait functions with `Self` bounds
  [#8252](https://github.com/rust-lang/rust-clippy/pull/8252)
* [`unwrap_used`]: Now works for `.get(i).unwrap()` and `.get_mut(i).unwrap()`
  [#8372](https://github.com/rust-lang/rust-clippy/pull/8372)
* [`map_clone`]: The suggestion takes `msrv` into account
  [#8280](https://github.com/rust-lang/rust-clippy/pull/8280)
* [`manual_bits`] and [`borrow_as_ptr`]: Now track the `clippy::msrv` attribute
  [#8280](https://github.com/rust-lang/rust-clippy/pull/8280)
* [`disallowed_methods`]: Now works for methods on primitive types
  [#8112](https://github.com/rust-lang/rust-clippy/pull/8112)
* [`not_unsafe_ptr_arg_deref`]: Now works for type aliases
  [#8273](https://github.com/rust-lang/rust-clippy/pull/8273)
* [`needless_question_mark`]: Now works for async functions
  [#8311](https://github.com/rust-lang/rust-clippy/pull/8311)
* [`iter_not_returning_iterator`]: Now handles type projections
  [#8228](https://github.com/rust-lang/rust-clippy/pull/8228)
* [`wrong_self_convention`]: Now detects wrong `self` references in more cases
  [#8208](https://github.com/rust-lang/rust-clippy/pull/8208)
* [`single_match`]: Now works for `match` statements with tuples
  [#8322](https://github.com/rust-lang/rust-clippy/pull/8322)

### False Positive Fixes

* [`erasing_op`]: No longer triggers if the output type changes
  [#8204](https://github.com/rust-lang/rust-clippy/pull/8204)
* [`if_same_then_else`]: No longer triggers for `if let` statements
  [#8297](https://github.com/rust-lang/rust-clippy/pull/8297)
* [`manual_memcpy`]: No longer lints on `VecDeque`
  [#8226](https://github.com/rust-lang/rust-clippy/pull/8226)
* [`trait_duplication_in_bounds`]: Now takes path segments into account
  [#8315](https://github.com/rust-lang/rust-clippy/pull/8315)
* [`deref_addrof`]: No longer lints when the dereference or borrow occurs in different a context
  [#8268](https://github.com/rust-lang/rust-clippy/pull/8268)
* [`type_repetition_in_bounds`]: Now checks for full equality to prevent false positives
  [#8224](https://github.com/rust-lang/rust-clippy/pull/8224)
* [`ptr_arg`]: No longer lint for mutable references in traits
  [#8369](https://github.com/rust-lang/rust-clippy/pull/8369)
* [`implicit_clone`]: No longer lints for double references
  [#8231](https://github.com/rust-lang/rust-clippy/pull/8231)
* [`needless_lifetimes`]: No longer lints lifetimes for explicit `self` types
  [#8278](https://github.com/rust-lang/rust-clippy/pull/8278)
* [`op_ref`]: No longer lints in `BinOp` impl if that can cause recursion
  [#8298](https://github.com/rust-lang/rust-clippy/pull/8298)
* [`enum_variant_names`]: No longer triggers for empty variant names
  [#8329](https://github.com/rust-lang/rust-clippy/pull/8329)
* [`redundant_closure`]: No longer lints for `Arc<T>` or `Rc<T>`
  [#8193](https://github.com/rust-lang/rust-clippy/pull/8193)
* [`iter_not_returning_iterator`]: No longer lints on trait implementations but therefore on trait definitions
  [#8228](https://github.com/rust-lang/rust-clippy/pull/8228)
* [`single_match`]: No longer lints on exhaustive enum patterns without a wildcard
  [#8322](https://github.com/rust-lang/rust-clippy/pull/8322)
* [`manual_swap`]: No longer lints on cases that involve automatic dereferences
  [#8220](https://github.com/rust-lang/rust-clippy/pull/8220)
* [`useless_format`]: Now works for implicit named arguments
  [#8295](https://github.com/rust-lang/rust-clippy/pull/8295)

### Suggestion Fixes/Improvements

* [`needless_borrow`]: Prevent mutable borrows being moved and suggest removing the borrow on method calls
  [#8217](https://github.com/rust-lang/rust-clippy/pull/8217)
* [`chars_next_cmp`]: Correctly escapes the suggestion
  [#8376](https://github.com/rust-lang/rust-clippy/pull/8376)
* [`explicit_write`]: Add suggestions for `write!`s with format arguments
  [#8365](https://github.com/rust-lang/rust-clippy/pull/8365)
* [`manual_memcpy`]: Suggests `copy_from_slice` when applicable
  [#8226](https://github.com/rust-lang/rust-clippy/pull/8226)
* [`or_fun_call`]: Improved suggestion display for long arguments
  [#8292](https://github.com/rust-lang/rust-clippy/pull/8292)
* [`unnecessary_cast`]: Now correctly includes the sign
  [#8350](https://github.com/rust-lang/rust-clippy/pull/8350)
* [`cmp_owned`]: No longer flips the comparison order
  [#8299](https://github.com/rust-lang/rust-clippy/pull/8299)
* [`explicit_counter_loop`]: Now correctly suggests `iter()` on references
  [#8382](https://github.com/rust-lang/rust-clippy/pull/8382)

### ICE Fixes

* [`manual_split_once`]
  [#8250](https://github.com/rust-lang/rust-clippy/pull/8250)

### Documentation Improvements

* [`map_flatten`]: Add documentation for the `Option` type
  [#8354](https://github.com/rust-lang/rust-clippy/pull/8354)
* Document that Clippy's driver might use a different code generation than rustc
  [#8037](https://github.com/rust-lang/rust-clippy/pull/8037)
* Clippy's lint list will now automatically focus the search box
  [#8343](https://github.com/rust-lang/rust-clippy/pull/8343)

### Others

* Clippy now warns if we find multiple Clippy config files exist
  [#8326](https://github.com/rust-lang/rust-clippy/pull/8326)

## Rust 1.59

Released 2022-02-24

[e181011...0eff589](https://github.com/rust-lang/rust-clippy/compare/e181011...0eff589)

### New Lints

* [`index_refutable_slice`]
  [#7643](https://github.com/rust-lang/rust-clippy/pull/7643)
* [`needless_splitn`]
  [#7896](https://github.com/rust-lang/rust-clippy/pull/7896)
* [`unnecessary_to_owned`]
  [#7978](https://github.com/rust-lang/rust-clippy/pull/7978)
* [`needless_late_init`]
  [#7995](https://github.com/rust-lang/rust-clippy/pull/7995)
* [`octal_escapes`] [#8007](https://github.com/rust-lang/rust-clippy/pull/8007)
* [`return_self_not_must_use`]
  [#8071](https://github.com/rust-lang/rust-clippy/pull/8071)
* [`init_numbered_fields`]
  [#8170](https://github.com/rust-lang/rust-clippy/pull/8170)

### Moves and Deprecations

* Move `if_then_panic` to `pedantic` and rename to [`manual_assert`] (now
  allow-by-default) [#7810](https://github.com/rust-lang/rust-clippy/pull/7810)
* Rename `disallow_type` to [`disallowed_types`] and `disallowed_method` to
  [`disallowed_methods`]
  [#7984](https://github.com/rust-lang/rust-clippy/pull/7984)
* Move [`map_flatten`] to `complexity` (now warn-by-default)
  [#8054](https://github.com/rust-lang/rust-clippy/pull/8054)

### Enhancements

* [`match_overlapping_arm`]: Fix false negative where after included ranges,
  overlapping ranges weren't linted anymore
  [#7909](https://github.com/rust-lang/rust-clippy/pull/7909)
* [`deprecated_cfg_attr`]: Now takes the specified MSRV into account
  [#7944](https://github.com/rust-lang/rust-clippy/pull/7944)
* [`cast_lossless`]: Now also lints for `bool` to integer casts
  [#7948](https://github.com/rust-lang/rust-clippy/pull/7948)
* [`let_underscore_lock`]: Also emit lints for the `parking_lot` crate
  [#7957](https://github.com/rust-lang/rust-clippy/pull/7957)
* [`needless_borrow`]
  [#7977](https://github.com/rust-lang/rust-clippy/pull/7977)
    * Lint when a borrow is auto-dereffed more than once
    * Lint in the trailing expression of a block for a match arm
* [`strlen_on_c_strings`]
  [8001](https://github.com/rust-lang/rust-clippy/pull/8001)
    * Lint when used without a fully-qualified path
    * Suggest removing the surrounding unsafe block when possible
* [`non_ascii_literal`]: Now also lints on `char`s, not just `string`s
  [#8034](https://github.com/rust-lang/rust-clippy/pull/8034)
* [`single_char_pattern`]: Now also lints on `split_inclusive`, `split_once`,
  `rsplit_once`, `replace`, and `replacen`
  [#8077](https://github.com/rust-lang/rust-clippy/pull/8077)
* [`unwrap_or_else_default`]: Now also lints on `std` constructors like
  `Vec::new`, `HashSet::new`, and `HashMap::new`
  [#8163](https://github.com/rust-lang/rust-clippy/pull/8163)
* [`shadow_reuse`]: Now also lints on shadowed `if let` bindings, instead of
  [`shadow_unrelated`]
  [#8165](https://github.com/rust-lang/rust-clippy/pull/8165)

### False Positive Fixes

* [`or_fun_call`], [`unnecessary_lazy_evaluations`]: Improve heuristics, so that
  cheap functions (e.g. calling `.len()` on a `Vec`) won't get linted anymore
  [#7639](https://github.com/rust-lang/rust-clippy/pull/7639)
* [`manual_split_once`]: No longer suggests code changing the original behavior
  [#7896](https://github.com/rust-lang/rust-clippy/pull/7896)
* Don't show [`no_effect`] or [`unnecessary_operation`] warning for unit struct
  implementing `FnOnce`
  [#7898](https://github.com/rust-lang/rust-clippy/pull/7898)
* [`semicolon_if_nothing_returned`]: Fixed a bug, where the lint wrongly
  triggered on `let-else` statements
  [#7955](https://github.com/rust-lang/rust-clippy/pull/7955)
* [`if_then_some_else_none`]: No longer lints if there is an early return
  [#7980](https://github.com/rust-lang/rust-clippy/pull/7980)
* [`needless_collect`]: No longer suggests removal of `collect` when removal
  would create code requiring mutably borrowing a value multiple times
  [#7982](https://github.com/rust-lang/rust-clippy/pull/7982)
* [`shadow_same`]: Fix false positive for `async` function's params
  [#7997](https://github.com/rust-lang/rust-clippy/pull/7997)
* [`suboptimal_flops`]: No longer triggers in constant functions
  [#8009](https://github.com/rust-lang/rust-clippy/pull/8009)
* [`type_complexity`]: No longer lints on associated types in traits
  [#8030](https://github.com/rust-lang/rust-clippy/pull/8030)
* [`question_mark`]: No longer lints if returned object is not local
  [#8080](https://github.com/rust-lang/rust-clippy/pull/8080)
* [`option_if_let_else`]: No longer lint on complex sub-patterns
  [#8086](https://github.com/rust-lang/rust-clippy/pull/8086)
* [`blocks_in_if_conditions`]: No longer lints on empty closures
  [#8100](https://github.com/rust-lang/rust-clippy/pull/8100)
* [`enum_variant_names`]: No longer lint when first prefix is only a substring
  of a camel-case word
  [#8127](https://github.com/rust-lang/rust-clippy/pull/8127)
* [`identity_op`]: Only lint on integral operands
  [#8183](https://github.com/rust-lang/rust-clippy/pull/8183)

### Suggestion Fixes/Improvements

* [`search_is_some`]: Fix suggestion for `any()` not taking item by reference
  [#7463](https://github.com/rust-lang/rust-clippy/pull/7463)
* [`almost_swapped`]: Now detects if there is a `no_std` or `no_core` attribute
  and adapts the suggestion accordingly
  [#7877](https://github.com/rust-lang/rust-clippy/pull/7877)
* [`redundant_pattern_matching`]: Fix suggestion for deref expressions
  [#7949](https://github.com/rust-lang/rust-clippy/pull/7949)
* [`explicit_counter_loop`]: Now also produces a suggestion for non-`usize`
  types [#7950](https://github.com/rust-lang/rust-clippy/pull/7950)
* [`manual_map`]: Fix suggestion when used with unsafe functions and blocks
  [#7968](https://github.com/rust-lang/rust-clippy/pull/7968)
* [`option_map_or_none`]: Suggest `map` over `and_then` when possible
  [#7971](https://github.com/rust-lang/rust-clippy/pull/7971)
* [`option_if_let_else`]: No longer expands macros in the suggestion
  [#7974](https://github.com/rust-lang/rust-clippy/pull/7974)
* [`iter_cloned_collect`]: Suggest `copied` over `cloned` when possible
  [#8006](https://github.com/rust-lang/rust-clippy/pull/8006)
* [`doc_markdown`]: No longer uses inline hints to improve readability of
  suggestion [#8011](https://github.com/rust-lang/rust-clippy/pull/8011)
* [`needless_question_mark`]: Now better explains the suggestion
  [#8028](https://github.com/rust-lang/rust-clippy/pull/8028)
* [`single_char_pattern`]: Escape backslash `\` in suggestion
  [#8067](https://github.com/rust-lang/rust-clippy/pull/8067)
* [`needless_bool`]: Suggest `a != b` over `!(a == b)`
  [#8117](https://github.com/rust-lang/rust-clippy/pull/8117)
* [`iter_skip_next`]: Suggest to add a `mut` if it is necessary in order to
  apply this lints suggestion
  [#8133](https://github.com/rust-lang/rust-clippy/pull/8133)
* [`neg_multiply`]: Now produces a suggestion
  [#8144](https://github.com/rust-lang/rust-clippy/pull/8144)
* [`needless_return`]: Now suggests the unit type `()` over an empty block `{}`
  in match arms [#8185](https://github.com/rust-lang/rust-clippy/pull/8185)
* [`suboptimal_flops`]: Now gives a syntactically correct suggestion for
  `to_radians` and `to_degrees`
  [#8187](https://github.com/rust-lang/rust-clippy/pull/8187)

### ICE Fixes

* [`undocumented_unsafe_blocks`]
  [#7945](https://github.com/rust-lang/rust-clippy/pull/7945)
  [#7988](https://github.com/rust-lang/rust-clippy/pull/7988)
* [`unnecessary_cast`]
  [#8167](https://github.com/rust-lang/rust-clippy/pull/8167)

### Documentation Improvements

* [`print_stdout`], [`print_stderr`], [`dbg_macro`]: Document how the lint level
  can be changed crate-wide
  [#8040](https://github.com/rust-lang/rust-clippy/pull/8040)
* Added a note to the `README` that config changes don't apply to already
  compiled code [#8175](https://github.com/rust-lang/rust-clippy/pull/8175)

### Others

* [Clippy's lint
  list](https://rust-lang.github.io/rust-clippy/master/index.html) now displays
  the version a lint was added. :tada:
  [#7813](https://github.com/rust-lang/rust-clippy/pull/7813)
* New and improved issue templates
  [#8032](https://github.com/rust-lang/rust-clippy/pull/8032)
* _Dev:_ Add `cargo dev lint` command, to run your modified Clippy version on a
  file [#7917](https://github.com/rust-lang/rust-clippy/pull/7917)

## Rust 1.58

Released 2022-01-13

[00e31fa...e181011](https://github.com/rust-lang/rust-clippy/compare/00e31fa...e181011)

### Rust 1.58.1

* Move [`non_send_fields_in_send_ty`] to `nursery` (now allow-by-default)
  [#8075](https://github.com/rust-lang/rust-clippy/pull/8075)
* [`useless_format`]: Handle implicit named arguments
  [#8295](https://github.com/rust-lang/rust-clippy/pull/8295)

### New lints

* [`transmute_num_to_bytes`]
  [#7805](https://github.com/rust-lang/rust-clippy/pull/7805)
* [`match_str_case_mismatch`]
  [#7806](https://github.com/rust-lang/rust-clippy/pull/7806)
* [`format_in_format_args`], [`to_string_in_format_args`]
  [#7743](https://github.com/rust-lang/rust-clippy/pull/7743)
* [`uninit_vec`]
  [#7682](https://github.com/rust-lang/rust-clippy/pull/7682)
* [`fn_to_numeric_cast_any`]
  [#7705](https://github.com/rust-lang/rust-clippy/pull/7705)
* [`undocumented_unsafe_blocks`]
  [#7748](https://github.com/rust-lang/rust-clippy/pull/7748)
* [`trailing_empty_array`]
  [#7838](https://github.com/rust-lang/rust-clippy/pull/7838)
* [`string_slice`]
  [#7878](https://github.com/rust-lang/rust-clippy/pull/7878)

### Moves or deprecations of lints

* Move [`non_send_fields_in_send_ty`] to `suspicious`
  [#7874](https://github.com/rust-lang/rust-clippy/pull/7874)
* Move [`non_ascii_literal`] to `restriction`
  [#7907](https://github.com/rust-lang/rust-clippy/pull/7907)

### Changes that expand what code existing lints cover

* [`question_mark`] now covers `Result`
  [#7840](https://github.com/rust-lang/rust-clippy/pull/7840)
* Make [`useless_format`] recognize bare `format!("")`
  [#7801](https://github.com/rust-lang/rust-clippy/pull/7801)
* Lint on underscored variables with no side effects in [`no_effect`]
  [#7775](https://github.com/rust-lang/rust-clippy/pull/7775)
* Expand [`match_ref_pats`] to check for multiple reference patterns
  [#7800](https://github.com/rust-lang/rust-clippy/pull/7800)

### False positive fixes

* Fix false positive of [`implicit_saturating_sub`] with `else` clause
  [#7832](https://github.com/rust-lang/rust-clippy/pull/7832)
* Fix [`question_mark`] when there is call in conditional predicate
  [#7860](https://github.com/rust-lang/rust-clippy/pull/7860)
* [`mut_mut`] no longer lints when type is defined in external macros
  [#7795](https://github.com/rust-lang/rust-clippy/pull/7795)
* Avoid [`eq_op`] in test functions
  [#7811](https://github.com/rust-lang/rust-clippy/pull/7811)
* [`cast_possible_truncation`] no longer lints when cast is coming from `signum`
  method call [#7850](https://github.com/rust-lang/rust-clippy/pull/7850)
* [`match_str_case_mismatch`] no longer lints on uncased characters
  [#7865](https://github.com/rust-lang/rust-clippy/pull/7865)
* [`ptr_arg`] no longer lints references to type aliases
  [#7890](https://github.com/rust-lang/rust-clippy/pull/7890)
* [`missing_safety_doc`] now also accepts "implementation safety" headers
  [#7856](https://github.com/rust-lang/rust-clippy/pull/7856)
* [`missing_safety_doc`] no longer lints if any parent has `#[doc(hidden)]`
  attribute [#7849](https://github.com/rust-lang/rust-clippy/pull/7849)
* [`if_not_else`] now ignores else-if statements
  [#7895](https://github.com/rust-lang/rust-clippy/pull/7895)
* Avoid linting [`cast_possible_truncation`] on bit-reducing operations
  [#7819](https://github.com/rust-lang/rust-clippy/pull/7819)
* Avoid linting [`field_reassign_with_default`] when `Drop` and `Copy` are
  involved [#7794](https://github.com/rust-lang/rust-clippy/pull/7794)
* [`unnecessary_sort_by`] now checks if argument implements `Ord` trait
  [#7824](https://github.com/rust-lang/rust-clippy/pull/7824)
* Fix false positive in [`match_overlapping_arm`]
  [#7847](https://github.com/rust-lang/rust-clippy/pull/7847)
* Prevent [`needless_lifetimes`] false positive in `async` function definition
  [#7901](https://github.com/rust-lang/rust-clippy/pull/7901)

### Suggestion fixes/improvements

* Keep an initial `::` when [`doc_markdown`] suggests to use ticks
  [#7916](https://github.com/rust-lang/rust-clippy/pull/7916)
* Add a machine applicable suggestion for the [`doc_markdown`] missing backticks
  lint [#7904](https://github.com/rust-lang/rust-clippy/pull/7904)
* [`equatable_if_let`] no longer expands macros in the suggestion
  [#7788](https://github.com/rust-lang/rust-clippy/pull/7788)
* Make [`shadow_reuse`] suggestion less verbose
  [#7782](https://github.com/rust-lang/rust-clippy/pull/7782)

### ICE fixes

* Fix ICE in [`enum_variant_names`]
  [#7873](https://github.com/rust-lang/rust-clippy/pull/7873)
* Fix ICE in [`undocumented_unsafe_blocks`]
  [#7891](https://github.com/rust-lang/rust-clippy/pull/7891)

### Documentation improvements

* Fixed naive doc formatting for `#[must_use]` lints ([`must_use_unit`],
  [`double_must_use`], [`must_use_candidate`], [`let_underscore_must_use`])
  [#7827](https://github.com/rust-lang/rust-clippy/pull/7827)
* Fix typo in example for [`match_result_ok`]
  [#7815](https://github.com/rust-lang/rust-clippy/pull/7815)

### Others

* Allow giving reasons for [`disallowed_types`]
  [#7791](https://github.com/rust-lang/rust-clippy/pull/7791)
* Fix [`manual_assert`] and [`match_wild_err_arm`] for `#![no_std]` and Rust
  2021. [#7851](https://github.com/rust-lang/rust-clippy/pull/7851)
* Fix regression in [`semicolon_if_nothing_returned`] on macros containing while
  loops [#7789](https://github.com/rust-lang/rust-clippy/pull/7789)
* Added a new configuration `literal-suffix-style` to enforce a certain style
  writing [`unseparated_literal_suffix`]
  [#7726](https://github.com/rust-lang/rust-clippy/pull/7726)

## Rust 1.57

Released 2021-12-02

[7bfc26e...00e31fa](https://github.com/rust-lang/rust-clippy/compare/7bfc26e...00e31fa)

### New Lints

* [`negative_feature_names`]
  [#7539](https://github.com/rust-lang/rust-clippy/pull/7539)
* [`redundant_feature_names`]
  [#7539](https://github.com/rust-lang/rust-clippy/pull/7539)
* [`mod_module_files`]
  [#7543](https://github.com/rust-lang/rust-clippy/pull/7543)
* [`self_named_module_files`]
  [#7543](https://github.com/rust-lang/rust-clippy/pull/7543)
* [`manual_split_once`]
  [#7565](https://github.com/rust-lang/rust-clippy/pull/7565)
* [`derivable_impls`]
  [#7570](https://github.com/rust-lang/rust-clippy/pull/7570)
* [`needless_option_as_deref`]
  [#7596](https://github.com/rust-lang/rust-clippy/pull/7596)
* [`iter_not_returning_iterator`]
  [#7610](https://github.com/rust-lang/rust-clippy/pull/7610)
* [`same_name_method`]
  [#7653](https://github.com/rust-lang/rust-clippy/pull/7653)
* [`manual_assert`] [#7669](https://github.com/rust-lang/rust-clippy/pull/7669)
* [`non_send_fields_in_send_ty`]
  [#7709](https://github.com/rust-lang/rust-clippy/pull/7709)
* [`equatable_if_let`]
  [#7762](https://github.com/rust-lang/rust-clippy/pull/7762)

### Moves and Deprecations

* Move [`shadow_unrelated`] to `restriction`
  [#7338](https://github.com/rust-lang/rust-clippy/pull/7338)
* Move [`option_if_let_else`] to `nursery`
  [#7568](https://github.com/rust-lang/rust-clippy/pull/7568)
* Move [`branches_sharing_code`] to `nursery`
  [#7595](https://github.com/rust-lang/rust-clippy/pull/7595)
* Rename `if_let_some_result` to [`match_result_ok`] which now also handles
  `while let` cases [#7608](https://github.com/rust-lang/rust-clippy/pull/7608)
* Move [`many_single_char_names`] to `pedantic`
  [#7671](https://github.com/rust-lang/rust-clippy/pull/7671)
* Move [`float_cmp`] to `pedantic`
  [#7692](https://github.com/rust-lang/rust-clippy/pull/7692)
* Rename `box_vec` to [`box_collection`] and lint on more general cases
  [#7693](https://github.com/rust-lang/rust-clippy/pull/7693)
* Uplift `invalid_atomic_ordering` to rustc
  [rust-lang/rust#84039](https://github.com/rust-lang/rust/pull/84039)

### Enhancements

* Rewrite the `shadow*` lints, so that they find a lot more shadows and are not
  limited to certain patterns
  [#7338](https://github.com/rust-lang/rust-clippy/pull/7338)
* The `avoid-breaking-exported-api` configuration now also works for
  [`box_collection`], [`redundant_allocation`], [`rc_buffer`], [`vec_box`],
  [`option_option`], [`linkedlist`], [`rc_mutex`]
  [#7560](https://github.com/rust-lang/rust-clippy/pull/7560)
* [`unnecessary_unwrap`]: Now also checks for `expect`s
  [#7584](https://github.com/rust-lang/rust-clippy/pull/7584)
* [`disallowed_methods`]: Allow adding a reason that will be displayed with the
  lint message
  [#7621](https://github.com/rust-lang/rust-clippy/pull/7621)
* [`approx_constant`]: Now checks the MSRV for `LOG10_2` and `LOG2_10`
  [#7629](https://github.com/rust-lang/rust-clippy/pull/7629)
* [`approx_constant`]: Add `TAU`
  [#7642](https://github.com/rust-lang/rust-clippy/pull/7642)
* [`needless_borrow`]: Now also lints on needless mutable borrows
  [#7657](https://github.com/rust-lang/rust-clippy/pull/7657)
* [`missing_safety_doc`]: Now also lints on unsafe traits
  [#7734](https://github.com/rust-lang/rust-clippy/pull/7734)

### False Positive Fixes

* [`manual_map`]: No longer lints when the option is borrowed in the match and
  also consumed in the arm
  [#7531](https://github.com/rust-lang/rust-clippy/pull/7531)
* [`filter_next`]: No longer lints if `filter` method is not the
  `Iterator::filter` method
  [#7562](https://github.com/rust-lang/rust-clippy/pull/7562)
* [`manual_flatten`]: No longer lints if expression is used after `if let`
  [#7566](https://github.com/rust-lang/rust-clippy/pull/7566)
* [`option_if_let_else`]: Multiple fixes
  [#7573](https://github.com/rust-lang/rust-clippy/pull/7573)
    * `break` and `continue` statements local to the would-be closure are
      allowed
    * Don't lint in const contexts
    * Don't lint when yield expressions are used
    * Don't lint when the captures made by the would-be closure conflict with
      the other branch
    * Don't lint when a field of a local is used when the type could be
      potentially moved from
    * In some cases, don't lint when scrutinee expression conflicts with the
      captures of the would-be closure
* [`redundant_allocation`]: No longer lints on `Box<Box<dyn T>>` which replaces
  wide pointers with thin pointers
  [#7592](https://github.com/rust-lang/rust-clippy/pull/7592)
* [`bool_assert_comparison`]: No longer lints on types that do not implement the
  `Not` trait with `Output = bool`
  [#7605](https://github.com/rust-lang/rust-clippy/pull/7605)
* [`mut_range_bound`]: No longer lints on range bound mutations, that are
  immediately followed by a `break;`
  [#7607](https://github.com/rust-lang/rust-clippy/pull/7607)
* [`mutable_key_type`]: Improve accuracy and document remaining false positives
  and false negatives
  [#7640](https://github.com/rust-lang/rust-clippy/pull/7640)
* [`redundant_closure`]: Rewrite the lint to fix various false positives and
  false negatives [#7661](https://github.com/rust-lang/rust-clippy/pull/7661)
* [`large_enum_variant`]: No longer wrongly identifies the second largest
  variant [#7677](https://github.com/rust-lang/rust-clippy/pull/7677)
* [`needless_return`]: No longer lints on let-else expressions
  [#7685](https://github.com/rust-lang/rust-clippy/pull/7685)
* [`suspicious_else_formatting`]: No longer lints in proc-macros
  [#7707](https://github.com/rust-lang/rust-clippy/pull/7707)
* [`excessive_precision`]: No longer lints when in some cases the float was
  already written in the shortest form
  [#7722](https://github.com/rust-lang/rust-clippy/pull/7722)
* [`doc_markdown`]: No longer lints on intra-doc links
  [#7772](https://github.com/rust-lang/rust-clippy/pull/7772)

### Suggestion Fixes/Improvements

* [`unnecessary_operation`]: Recommend using an `assert!` instead of using a
  function call in an indexing operation
  [#7453](https://github.com/rust-lang/rust-clippy/pull/7453)
* [`manual_split_once`]: Produce semantically equivalent suggestion when
  `rsplitn` is used [#7663](https://github.com/rust-lang/rust-clippy/pull/7663)
* [`while_let_on_iterator`]: Produce correct suggestion when using `&mut`
  [#7690](https://github.com/rust-lang/rust-clippy/pull/7690)
* [`manual_assert`]: No better handles complex conditions
  [#7741](https://github.com/rust-lang/rust-clippy/pull/7741)
* Correctly handle signs in exponents in numeric literals lints
  [#7747](https://github.com/rust-lang/rust-clippy/pull/7747)
* [`suspicious_map`]: Now also suggests to use `inspect` as an alternative
  [#7770](https://github.com/rust-lang/rust-clippy/pull/7770)
* Drop exponent from suggestion if it is 0 in numeric literals lints
  [#7774](https://github.com/rust-lang/rust-clippy/pull/7774)

### ICE Fixes

* [`implicit_hasher`]
  [#7761](https://github.com/rust-lang/rust-clippy/pull/7761)

### Others

* Clippy now uses the 2021
  [Edition!](https://www.youtube.com/watch?v=q0aNduqb2Ro)
  [#7664](https://github.com/rust-lang/rust-clippy/pull/7664)

## Rust 1.56

Released 2021-10-21

[74d1561...7bfc26e](https://github.com/rust-lang/rust-clippy/compare/74d1561...7bfc26e)

### New Lints

* [`unwrap_or_else_default`]
  [#7516](https://github.com/rust-lang/rust-clippy/pull/7516)

### Enhancements

* [`needless_continue`]: Now also lints in `loop { continue; }` case
  [#7477](https://github.com/rust-lang/rust-clippy/pull/7477)
* [`disallowed_types`]: Now also primitive types can be disallowed
  [#7488](https://github.com/rust-lang/rust-clippy/pull/7488)
* [`manual_swap`]: Now also lints on xor swaps
  [#7506](https://github.com/rust-lang/rust-clippy/pull/7506)
* [`map_flatten`]: Now also lints on the `Result` type
  [#7522](https://github.com/rust-lang/rust-clippy/pull/7522)
* [`no_effect`]: Now also lints on inclusive ranges
  [#7556](https://github.com/rust-lang/rust-clippy/pull/7556)

### False Positive Fixes

* [`nonstandard_macro_braces`]: No longer lints on similar named nested macros
  [#7478](https://github.com/rust-lang/rust-clippy/pull/7478)
* [`too_many_lines`]: No longer lints in closures to avoid duplicated diagnostics
  [#7534](https://github.com/rust-lang/rust-clippy/pull/7534)
* [`similar_names`]: No longer complains about `iter` and `item` being too
  similar [#7546](https://github.com/rust-lang/rust-clippy/pull/7546)

### Suggestion Fixes/Improvements

* [`similar_names`]: No longer suggests to insert or add an underscore as a fix
  [#7221](https://github.com/rust-lang/rust-clippy/pull/7221)
* [`new_without_default`]: No longer shows the full qualified type path when
  suggesting adding a `Default` implementation
  [#7493](https://github.com/rust-lang/rust-clippy/pull/7493)
* [`while_let_on_iterator`]: Now suggests re-borrowing mutable references
  [#7520](https://github.com/rust-lang/rust-clippy/pull/7520)
* [`extend_with_drain`]: Improve code suggestion for mutable and immutable
  references [#7533](https://github.com/rust-lang/rust-clippy/pull/7533)
* [`trivially_copy_pass_by_ref`]: Now properly handles `Self` type
  [#7535](https://github.com/rust-lang/rust-clippy/pull/7535)
* [`never_loop`]: Now suggests using `if let` instead of a `for` loop when
  applicable [#7541](https://github.com/rust-lang/rust-clippy/pull/7541)

### Documentation Improvements

* Clippy now uses a lint to generate its lint documentation. [Lints all the way
  down](https://en.wikipedia.org/wiki/Turtles_all_the_way_down).
  [#7502](https://github.com/rust-lang/rust-clippy/pull/7502)
* Reworked Clippy's website:
  [#7172](https://github.com/rust-lang/rust-clippy/issues/7172)
  [#7279](https://github.com/rust-lang/rust-clippy/pull/7279)
  * Added applicability information about lints
  * Added a link to jump into the implementation
  * Improved loading times
  * Adapted some styling
* `cargo clippy --help` now also explains the `--fix` and `--no-deps` flag
  [#7492](https://github.com/rust-lang/rust-clippy/pull/7492)
* [`unnested_or_patterns`]: Removed `or_patterns` feature gate in the code
  example [#7507](https://github.com/rust-lang/rust-clippy/pull/7507)

## Rust 1.55

Released 2021-09-09

[3ae8faf...74d1561](https://github.com/rust-lang/rust-clippy/compare/3ae8faf...74d1561)

### Important Changes

* Stabilized `cargo clippy --fix` :tada:
  [#7405](https://github.com/rust-lang/rust-clippy/pull/7405)

### New Lints

* [`rc_mutex`]
  [#7316](https://github.com/rust-lang/rust-clippy/pull/7316)
* [`nonstandard_macro_braces`]
  [#7299](https://github.com/rust-lang/rust-clippy/pull/7299)
* [`strlen_on_c_strings`]
  [#7243](https://github.com/rust-lang/rust-clippy/pull/7243)
* [`self_named_constructors`]
  [#7403](https://github.com/rust-lang/rust-clippy/pull/7403)
* [`disallowed_script_idents`]
  [#7400](https://github.com/rust-lang/rust-clippy/pull/7400)
* [`disallowed_types`]
  [#7315](https://github.com/rust-lang/rust-clippy/pull/7315)
* [`missing_enforced_import_renames`]
  [#7300](https://github.com/rust-lang/rust-clippy/pull/7300)
* [`extend_with_drain`]
  [#7270](https://github.com/rust-lang/rust-clippy/pull/7270)

### Moves and Deprecations

* Moved [`from_iter_instead_of_collect`] to `pedantic`
  [#7375](https://github.com/rust-lang/rust-clippy/pull/7375)
* Added `suspicious` as a new lint group for *code that is most likely wrong or useless*
  [#7350](https://github.com/rust-lang/rust-clippy/pull/7350)
  * Moved [`blanket_clippy_restriction_lints`] to `suspicious`
  * Moved [`empty_loop`] to `suspicious`
  * Moved [`eval_order_dependence`] to `suspicious`
  * Moved [`float_equality_without_abs`] to `suspicious`
  * Moved [`for_loops_over_fallibles`] to `suspicious`
  * Moved [`misrefactored_assign_op`] to `suspicious`
  * Moved [`mut_range_bound`] to `suspicious`
  * Moved [`mutable_key_type`] to `suspicious`
  * Moved [`suspicious_arithmetic_impl`] to `suspicious`
  * Moved [`suspicious_assignment_formatting`] to `suspicious`
  * Moved [`suspicious_else_formatting`] to `suspicious`
  * Moved [`suspicious_map`] to `suspicious`
  * Moved [`suspicious_op_assign_impl`] to `suspicious`
  * Moved [`suspicious_unary_op_formatting`] to `suspicious`

### Enhancements

* [`while_let_on_iterator`]: Now suggests `&mut iter` inside closures
  [#7262](https://github.com/rust-lang/rust-clippy/pull/7262)
* [`doc_markdown`]:
  * Now detects unbalanced ticks
    [#7357](https://github.com/rust-lang/rust-clippy/pull/7357)
  * Add `FreeBSD` to the default configuration as an allowed identifier
    [#7334](https://github.com/rust-lang/rust-clippy/pull/7334)
* [`wildcard_enum_match_arm`], [`match_wildcard_for_single_variants`]: Now allows wildcards for enums with unstable
  or hidden variants
  [#7407](https://github.com/rust-lang/rust-clippy/pull/7407)
* [`redundant_allocation`]: Now additionally supports the `Arc<>` type
  [#7308](https://github.com/rust-lang/rust-clippy/pull/7308)
* [`disallowed_names`]: Now allows disallowed names in test code
  [#7379](https://github.com/rust-lang/rust-clippy/pull/7379)
* [`redundant_closure`]: Suggests `&mut` for `FnMut`
  [#7437](https://github.com/rust-lang/rust-clippy/pull/7437)
* [`disallowed_methods`], [`disallowed_types`]: The configuration values `disallowed-method` and `disallowed-type`
  no longer require fully qualified paths
  [#7345](https://github.com/rust-lang/rust-clippy/pull/7345)
* [`zst_offset`]: Fixed lint invocation after it was accidentally suppressed
  [#7396](https://github.com/rust-lang/rust-clippy/pull/7396)

### False Positive Fixes

* [`default_numeric_fallback`]: No longer lints on float literals as function arguments
  [#7446](https://github.com/rust-lang/rust-clippy/pull/7446)
* [`use_self`]: No longer lints on type parameters
  [#7288](https://github.com/rust-lang/rust-clippy/pull/7288)
* [`unimplemented`]: Now ignores the `assert` and `debug_assert` macros
  [#7439](https://github.com/rust-lang/rust-clippy/pull/7439)
* [`branches_sharing_code`]: Now always checks for block expressions
  [#7462](https://github.com/rust-lang/rust-clippy/pull/7462)
* [`field_reassign_with_default`]: No longer triggers in macros
  [#7160](https://github.com/rust-lang/rust-clippy/pull/7160)
* [`redundant_clone`]: No longer lints on required clones for borrowed data
  [#7346](https://github.com/rust-lang/rust-clippy/pull/7346)
* [`default_numeric_fallback`]: No longer triggers in external macros
  [#7325](https://github.com/rust-lang/rust-clippy/pull/7325)
* [`needless_bool`]: No longer lints in macros
  [#7442](https://github.com/rust-lang/rust-clippy/pull/7442)
* [`useless_format`]: No longer triggers when additional text is being appended
  [#7442](https://github.com/rust-lang/rust-clippy/pull/7442)
* [`assertions_on_constants`]: `cfg!(...)` is no longer considered to be a constant
  [#7319](https://github.com/rust-lang/rust-clippy/pull/7319)

### Suggestion Fixes/Improvements

* [`needless_collect`]: Now show correct lint messages for shadowed values
  [#7289](https://github.com/rust-lang/rust-clippy/pull/7289)
* [`wrong_pub_self_convention`]: The deprecated message now suggest the correct configuration value
  [#7382](https://github.com/rust-lang/rust-clippy/pull/7382)
* [`semicolon_if_nothing_returned`]: Allow missing semicolon in blocks with only one expression
  [#7326](https://github.com/rust-lang/rust-clippy/pull/7326)

### ICE Fixes

* [`zero_sized_map_values`]
  [#7470](https://github.com/rust-lang/rust-clippy/pull/7470)
* [`redundant_pattern_matching`]
  [#7471](https://github.com/rust-lang/rust-clippy/pull/7471)
* [`modulo_one`]
  [#7473](https://github.com/rust-lang/rust-clippy/pull/7473)
* [`use_self`]
  [#7428](https://github.com/rust-lang/rust-clippy/pull/7428)

## Rust 1.54

Released 2021-07-29

[7c7683c...3ae8faf](https://github.com/rust-lang/rust-clippy/compare/7c7683c...3ae8faf)

### New Lints

- [`ref_binding_to_reference`]
  [#7105](https://github.com/rust-lang/rust-clippy/pull/7105)
- [`needless_bitwise_bool`]
  [#7133](https://github.com/rust-lang/rust-clippy/pull/7133)
- [`unused_async`] [#7225](https://github.com/rust-lang/rust-clippy/pull/7225)
- [`manual_str_repeat`]
  [#7265](https://github.com/rust-lang/rust-clippy/pull/7265)
- [`suspicious_splitn`]
  [#7292](https://github.com/rust-lang/rust-clippy/pull/7292)

### Moves and Deprecations

- Deprecate `pub_enum_variant_names` and `wrong_pub_self_convention` in favor of
  the new `avoid-breaking-exported-api` config option (see
  [Enhancements](#1-54-enhancements))
  [#7187](https://github.com/rust-lang/rust-clippy/pull/7187)
- Move [`inconsistent_struct_constructor`] to `pedantic`
  [#7193](https://github.com/rust-lang/rust-clippy/pull/7193)
- Move [`needless_borrow`] to `style` (now warn-by-default)
  [#7254](https://github.com/rust-lang/rust-clippy/pull/7254)
- Move [`suspicious_operation_groupings`] to `nursery`
  [#7266](https://github.com/rust-lang/rust-clippy/pull/7266)
- Move [`semicolon_if_nothing_returned`] to `pedantic`
  [#7268](https://github.com/rust-lang/rust-clippy/pull/7268)

### Enhancements <a name="1-54-enhancements"></a>

- [`while_let_on_iterator`]: Now also lints in nested loops
  [#6966](https://github.com/rust-lang/rust-clippy/pull/6966)
- [`single_char_pattern`]: Now also lints on `strip_prefix` and `strip_suffix`
  [#7156](https://github.com/rust-lang/rust-clippy/pull/7156)
- [`needless_collect`]: Now also lints on assignments with type annotations
  [#7163](https://github.com/rust-lang/rust-clippy/pull/7163)
- [`if_then_some_else_none`]: Now works with the MSRV config
  [#7177](https://github.com/rust-lang/rust-clippy/pull/7177)
- Add `avoid-breaking-exported-api` config option for the lints
  [`enum_variant_names`], [`large_types_passed_by_value`],
  [`trivially_copy_pass_by_ref`], [`unnecessary_wraps`],
  [`upper_case_acronyms`], and [`wrong_self_convention`]. We recommend to set
  this configuration option to `false` before a major release (1.0/2.0/...) to
  clean up the API [#7187](https://github.com/rust-lang/rust-clippy/pull/7187)
- [`needless_collect`]: Now lints on even more data structures
  [#7188](https://github.com/rust-lang/rust-clippy/pull/7188)
- [`missing_docs_in_private_items`]: No longer sees `#[<name> = "<value>"]` like
  attributes as sufficient documentation
  [#7281](https://github.com/rust-lang/rust-clippy/pull/7281)
- [`needless_collect`], [`short_circuit_statement`], [`unnecessary_operation`]:
  Now work as expected when used with `allow`
  [#7282](https://github.com/rust-lang/rust-clippy/pull/7282)

### False Positive Fixes

- [`implicit_return`]: Now takes all diverging functions in account to avoid
  false positives [#6951](https://github.com/rust-lang/rust-clippy/pull/6951)
- [`while_let_on_iterator`]: No longer lints when the iterator is a struct field
  and the struct is used in the loop
  [#6966](https://github.com/rust-lang/rust-clippy/pull/6966)
- [`multiple_inherent_impl`]: No longer lints with generic arguments
  [#7089](https://github.com/rust-lang/rust-clippy/pull/7089)
- [`comparison_chain`]: No longer lints in a `const` context
  [#7118](https://github.com/rust-lang/rust-clippy/pull/7118)
- [`while_immutable_condition`]: Fix false positive where mutation in the loop
  variable wasn't picked up
  [#7144](https://github.com/rust-lang/rust-clippy/pull/7144)
- [`default_trait_access`]: No longer lints in macros
  [#7150](https://github.com/rust-lang/rust-clippy/pull/7150)
- [`needless_question_mark`]: No longer lints when the inner value is implicitly
  dereferenced [#7165](https://github.com/rust-lang/rust-clippy/pull/7165)
- [`unused_unit`]: No longer lints when multiple macro contexts are involved
  [#7167](https://github.com/rust-lang/rust-clippy/pull/7167)
- [`eval_order_dependence`]: Fix false positive in async context
  [#7174](https://github.com/rust-lang/rust-clippy/pull/7174)
- [`unnecessary_filter_map`]: No longer lints if the `filter_map` changes the
  type [#7175](https://github.com/rust-lang/rust-clippy/pull/7175)
- [`wrong_self_convention`]: No longer lints in trait implementations of
  non-`Copy` types [#7182](https://github.com/rust-lang/rust-clippy/pull/7182)
- [`suboptimal_flops`]: No longer lints on `powi(2)`
  [#7201](https://github.com/rust-lang/rust-clippy/pull/7201)
- [`wrong_self_convention`]: No longer lints if there is no implicit `self`
  [#7215](https://github.com/rust-lang/rust-clippy/pull/7215)
- [`option_if_let_else`]: No longer lints on `else if let` pattern
  [#7216](https://github.com/rust-lang/rust-clippy/pull/7216)
- [`use_self`], [`useless_conversion`]: Fix false positives when generic
  arguments are involved
  [#7223](https://github.com/rust-lang/rust-clippy/pull/7223)
- [`manual_unwrap_or`]: Fix false positive with deref coercion
  [#7233](https://github.com/rust-lang/rust-clippy/pull/7233)
- [`similar_names`]: No longer lints on `wparam`/`lparam`
  [#7255](https://github.com/rust-lang/rust-clippy/pull/7255)
- [`redundant_closure`]: No longer lints on using the `vec![]` macro in a
  closure [#7263](https://github.com/rust-lang/rust-clippy/pull/7263)

### Suggestion Fixes/Improvements

- [`implicit_return`]
  [#6951](https://github.com/rust-lang/rust-clippy/pull/6951)
    - Fix suggestion for async functions
    - Improve suggestion with macros
    - Suggest to change `break` to `return` when appropriate
- [`while_let_on_iterator`]: Now suggests `&mut iter` when necessary
  [#6966](https://github.com/rust-lang/rust-clippy/pull/6966)
- [`match_single_binding`]: Improve suggestion when match scrutinee has side
  effects [#7095](https://github.com/rust-lang/rust-clippy/pull/7095)
- [`needless_borrow`]: Now suggests to also change usage sites as needed
  [#7105](https://github.com/rust-lang/rust-clippy/pull/7105)
- [`write_with_newline`]: Improve suggestion when only `\n` is written to the
  buffer [#7183](https://github.com/rust-lang/rust-clippy/pull/7183)
- [`from_iter_instead_of_collect`]: The suggestion is now auto applicable also
  when a `<_ as Trait>::_` is involved
  [#7264](https://github.com/rust-lang/rust-clippy/pull/7264)
- [`not_unsafe_ptr_arg_deref`]: Improved error message
  [#7294](https://github.com/rust-lang/rust-clippy/pull/7294)

### ICE Fixes

- Fix ICE when running Clippy on `libstd`
  [#7140](https://github.com/rust-lang/rust-clippy/pull/7140)
- [`implicit_return`]
  [#7242](https://github.com/rust-lang/rust-clippy/pull/7242)

## Rust 1.53

Released 2021-06-17

[6ed6f1e...7c7683c](https://github.com/rust-lang/rust-clippy/compare/6ed6f1e...7c7683c)

### New Lints

* [`option_filter_map`]
  [#6342](https://github.com/rust-lang/rust-clippy/pull/6342)
* [`branches_sharing_code`]
  [#6463](https://github.com/rust-lang/rust-clippy/pull/6463)
* [`needless_for_each`]
  [#6706](https://github.com/rust-lang/rust-clippy/pull/6706)
* [`if_then_some_else_none`]
  [#6859](https://github.com/rust-lang/rust-clippy/pull/6859)
* [`non_octal_unix_permissions`]
  [#7001](https://github.com/rust-lang/rust-clippy/pull/7001)
* [`unnecessary_self_imports`]
  [#7072](https://github.com/rust-lang/rust-clippy/pull/7072)
* [`bool_assert_comparison`]
  [#7083](https://github.com/rust-lang/rust-clippy/pull/7083)
* [`cloned_instead_of_copied`]
  [#7098](https://github.com/rust-lang/rust-clippy/pull/7098)
* [`flat_map_option`]
  [#7101](https://github.com/rust-lang/rust-clippy/pull/7101)

### Moves and Deprecations

* Deprecate [`filter_map`] lint
  [#7059](https://github.com/rust-lang/rust-clippy/pull/7059)
* Move [`transmute_ptr_to_ptr`] to `pedantic`
  [#7102](https://github.com/rust-lang/rust-clippy/pull/7102)

### Enhancements

* [`mem_replace_with_default`]: Also lint on common std constructors
  [#6820](https://github.com/rust-lang/rust-clippy/pull/6820)
* [`wrong_self_convention`]: Also lint on `to_*_mut` methods
  [#6828](https://github.com/rust-lang/rust-clippy/pull/6828)
* [`wildcard_enum_match_arm`], [`match_wildcard_for_single_variants`]:
  [#6863](https://github.com/rust-lang/rust-clippy/pull/6863)
    * Attempt to find a common path prefix in suggestion
    * Don't lint on `Option` and `Result`
    * Consider `Self` prefix
* [`explicit_deref_methods`]: Also lint on chained `deref` calls
  [#6865](https://github.com/rust-lang/rust-clippy/pull/6865)
* [`or_fun_call`]: Also lint on `unsafe` blocks
  [#6928](https://github.com/rust-lang/rust-clippy/pull/6928)
* [`vec_box`], [`linkedlist`], [`option_option`]: Also lint in `const` and
  `static` items [#6938](https://github.com/rust-lang/rust-clippy/pull/6938)
* [`search_is_some`]: Also check for `is_none`
  [#6942](https://github.com/rust-lang/rust-clippy/pull/6942)
* [`string_lit_as_bytes`]: Also lint on `into_bytes`
  [#6959](https://github.com/rust-lang/rust-clippy/pull/6959)
* [`len_without_is_empty`]: Also lint if function signatures of `len` and
  `is_empty` don't match
  [#6980](https://github.com/rust-lang/rust-clippy/pull/6980)
* [`redundant_pattern_matching`]: Also lint if the pattern is a `&` pattern
  [#6991](https://github.com/rust-lang/rust-clippy/pull/6991)
* [`clone_on_copy`]: Also lint on chained method calls taking `self` by value
  [#7000](https://github.com/rust-lang/rust-clippy/pull/7000)
* [`missing_panics_doc`]: Also lint on `assert_eq!` and `assert_ne!`
  [#7029](https://github.com/rust-lang/rust-clippy/pull/7029)
* [`needless_return`]: Also lint in `async` functions
  [#7067](https://github.com/rust-lang/rust-clippy/pull/7067)
* [`unused_io_amount`]: Also lint on expressions like `_.read().ok()?`
  [#7100](https://github.com/rust-lang/rust-clippy/pull/7100)
* [`iter_cloned_collect`]: Also lint on large arrays, since const-generics are
  now stable [#7138](https://github.com/rust-lang/rust-clippy/pull/7138)

### False Positive Fixes

* [`upper_case_acronyms`]: No longer lints on public items
  [#6805](https://github.com/rust-lang/rust-clippy/pull/6805)
* [`suspicious_map`]: No longer lints when side effects may occur inside the
  `map` call [#6831](https://github.com/rust-lang/rust-clippy/pull/6831)
* [`manual_map`], [`manual_unwrap_or`]: No longer lints in `const` functions
  [#6917](https://github.com/rust-lang/rust-clippy/pull/6917)
* [`wrong_self_convention`]: Now respects `Copy` types
  [#6924](https://github.com/rust-lang/rust-clippy/pull/6924)
* [`needless_question_mark`]: No longer lints if the `?` and the `Some(..)` come
  from different macro contexts [#6935](https://github.com/rust-lang/rust-clippy/pull/6935)
* [`map_entry`]: Better detect if the entry API can be used
  [#6937](https://github.com/rust-lang/rust-clippy/pull/6937)
* [`or_fun_call`]: No longer lints on some `len` function calls
  [#6950](https://github.com/rust-lang/rust-clippy/pull/6950)
* [`new_ret_no_self`]: No longer lints when `Self` is returned with different
  generic arguments [#6952](https://github.com/rust-lang/rust-clippy/pull/6952)
* [`upper_case_acronyms`]: No longer lints on public items
  [#6981](https://github.com/rust-lang/rust-clippy/pull/6981)
* [`explicit_into_iter_loop`]: Only lint when `into_iter` is an implementation
  of `IntoIterator` [#6982](https://github.com/rust-lang/rust-clippy/pull/6982)
* [`expl_impl_clone_on_copy`]: Take generic constraints into account before
  suggesting to use `derive` instead
  [#6993](https://github.com/rust-lang/rust-clippy/pull/6993)
* [`missing_panics_doc`]: No longer lints when only debug-assertions are used
  [#6996](https://github.com/rust-lang/rust-clippy/pull/6996)
* [`clone_on_copy`]: Only lint when using the `Clone` trait
  [#7000](https://github.com/rust-lang/rust-clippy/pull/7000)
* [`wrong_self_convention`]: No longer lints inside a trait implementation
  [#7002](https://github.com/rust-lang/rust-clippy/pull/7002)
* [`redundant_clone`]: No longer lints when the cloned value is modified while
  the clone is in use
  [#7011](https://github.com/rust-lang/rust-clippy/pull/7011)
* [`same_item_push`]: No longer lints if the `Vec` is used in the loop body
  [#7018](https://github.com/rust-lang/rust-clippy/pull/7018)
* [`cargo_common_metadata`]: Remove author requirement
  [#7026](https://github.com/rust-lang/rust-clippy/pull/7026)
* [`panic_in_result_fn`]: No longer lints on `debug_assert` family
  [#7060](https://github.com/rust-lang/rust-clippy/pull/7060)
* [`panic`]: No longer wrongfully lints on `debug_assert` with message
  [#7063](https://github.com/rust-lang/rust-clippy/pull/7063)
* [`wrong_self_convention`]: No longer lints in trait implementations where no
  `self` is involved [#7064](https://github.com/rust-lang/rust-clippy/pull/7064)
* [`missing_const_for_fn`]: No longer lints when unstable `const` function is
  involved [#7076](https://github.com/rust-lang/rust-clippy/pull/7076)
* [`suspicious_else_formatting`]: Allow Allman style braces
  [#7087](https://github.com/rust-lang/rust-clippy/pull/7087)
* [`inconsistent_struct_constructor`]: No longer lints in macros
  [#7097](https://github.com/rust-lang/rust-clippy/pull/7097)
* [`single_component_path_imports`]: No longer lints on macro re-exports
  [#7120](https://github.com/rust-lang/rust-clippy/pull/7120)

### Suggestion Fixes/Improvements

* [`redundant_pattern_matching`]: Add a note when applying this lint would
  change the drop order
  [#6568](https://github.com/rust-lang/rust-clippy/pull/6568)
* [`write_literal`], [`print_literal`]: Add auto-applicable suggestion
  [#6821](https://github.com/rust-lang/rust-clippy/pull/6821)
* [`manual_map`]: Fix suggestion for complex `if let ... else` chains
  [#6856](https://github.com/rust-lang/rust-clippy/pull/6856)
* [`inconsistent_struct_constructor`]: Make lint description and message clearer
  [#6892](https://github.com/rust-lang/rust-clippy/pull/6892)
* [`map_entry`]: Now suggests `or_insert`, `insert_with` or `match _.entry(_)`
  as appropriate [#6937](https://github.com/rust-lang/rust-clippy/pull/6937)
* [`manual_flatten`]: Suggest to insert `copied` if necessary
  [#6962](https://github.com/rust-lang/rust-clippy/pull/6962)
* [`redundant_slicing`]: Fix suggestion when a re-borrow might be required or
  when the value is from a macro call
  [#6975](https://github.com/rust-lang/rust-clippy/pull/6975)
* [`match_wildcard_for_single_variants`]: Fix suggestion for hidden variant
  [#6988](https://github.com/rust-lang/rust-clippy/pull/6988)
* [`clone_on_copy`]: Correct suggestion when the cloned value is a macro call
  [#7000](https://github.com/rust-lang/rust-clippy/pull/7000)
* [`manual_map`]: Fix suggestion at the end of an if chain
  [#7004](https://github.com/rust-lang/rust-clippy/pull/7004)
* Fix needless parenthesis output in multiple lint suggestions
  [#7013](https://github.com/rust-lang/rust-clippy/pull/7013)
* [`needless_collect`]: Better explanation in the lint message
  [#7020](https://github.com/rust-lang/rust-clippy/pull/7020)
* [`useless_vec`]: Now considers mutability
  [#7036](https://github.com/rust-lang/rust-clippy/pull/7036)
* [`useless_format`]: Wrap the content in braces if necessary
  [#7092](https://github.com/rust-lang/rust-clippy/pull/7092)
* [`single_match`]: Don't suggest an equality check for types which don't
  implement `PartialEq`
  [#7093](https://github.com/rust-lang/rust-clippy/pull/7093)
* [`from_over_into`]: Mention type in help message
  [#7099](https://github.com/rust-lang/rust-clippy/pull/7099)
* [`manual_unwrap_or`]: Fix invalid code suggestion due to a macro call
  [#7136](https://github.com/rust-lang/rust-clippy/pull/7136)

### ICE Fixes

* [`macro_use_imports`]
  [#7022](https://github.com/rust-lang/rust-clippy/pull/7022)
* [`missing_panics_doc`]
  [#7034](https://github.com/rust-lang/rust-clippy/pull/7034)
* [`tabs_in_doc_comments`]
  [#7039](https://github.com/rust-lang/rust-clippy/pull/7039)
* [`missing_const_for_fn`]
  [#7128](https://github.com/rust-lang/rust-clippy/pull/7128)

### Others

* [Clippy's lint
  list](https://rust-lang.github.io/rust-clippy/master/index.html) now supports
  themes [#7030](https://github.com/rust-lang/rust-clippy/pull/7030)
* Lints that were uplifted to `rustc` now mention the new `rustc` name in the
  deprecation warning
  [#7056](https://github.com/rust-lang/rust-clippy/pull/7056)

## Rust 1.52

Released 2021-05-06

[3e41797...6ed6f1e](https://github.com/rust-lang/rust-clippy/compare/3e41797...6ed6f1e)

### New Lints

* [`from_str_radix_10`]
  [#6717](https://github.com/rust-lang/rust-clippy/pull/6717)
* [`implicit_clone`]
  [#6730](https://github.com/rust-lang/rust-clippy/pull/6730)
* [`semicolon_if_nothing_returned`]
  [#6681](https://github.com/rust-lang/rust-clippy/pull/6681)
* [`manual_flatten`]
  [#6646](https://github.com/rust-lang/rust-clippy/pull/6646)
* [`inconsistent_struct_constructor`]
  [#6769](https://github.com/rust-lang/rust-clippy/pull/6769)
* [`iter_count`]
  [#6791](https://github.com/rust-lang/rust-clippy/pull/6791)
* [`default_numeric_fallback`]
  [#6662](https://github.com/rust-lang/rust-clippy/pull/6662)
* [`bytes_nth`]
  [#6695](https://github.com/rust-lang/rust-clippy/pull/6695)
* [`filter_map_identity`]
  [#6685](https://github.com/rust-lang/rust-clippy/pull/6685)
* [`manual_map`]
  [#6573](https://github.com/rust-lang/rust-clippy/pull/6573)

### Moves and Deprecations

* Moved [`upper_case_acronyms`] to `pedantic`
  [#6775](https://github.com/rust-lang/rust-clippy/pull/6775)
* Moved [`manual_map`] to `nursery`
  [#6796](https://github.com/rust-lang/rust-clippy/pull/6796)
* Moved [`unnecessary_wraps`] to `pedantic`
  [#6765](https://github.com/rust-lang/rust-clippy/pull/6765)
* Moved [`trivial_regex`] to `nursery`
  [#6696](https://github.com/rust-lang/rust-clippy/pull/6696)
* Moved [`naive_bytecount`] to `pedantic`
  [#6825](https://github.com/rust-lang/rust-clippy/pull/6825)
* Moved [`upper_case_acronyms`] to `style`
  [#6788](https://github.com/rust-lang/rust-clippy/pull/6788)
* Moved [`manual_map`] to `style`
  [#6801](https://github.com/rust-lang/rust-clippy/pull/6801)

### Enhancements

* [`disallowed_methods`]: Now supports functions in addition to methods
  [#6674](https://github.com/rust-lang/rust-clippy/pull/6674)
* [`upper_case_acronyms`]: Added a new configuration `upper-case-acronyms-aggressive` to
  trigger the lint if there is more than one uppercase character next to each other
  [#6788](https://github.com/rust-lang/rust-clippy/pull/6788)
* [`collapsible_match`]: Now supports block comparison with different value names
  [#6754](https://github.com/rust-lang/rust-clippy/pull/6754)
* [`unnecessary_wraps`]: Will now suggest removing unnecessary wrapped return unit type, like `Option<()>`
  [#6665](https://github.com/rust-lang/rust-clippy/pull/6665)
* Improved value usage detection in closures
  [#6698](https://github.com/rust-lang/rust-clippy/pull/6698)

### False Positive Fixes

* [`use_self`]: No longer lints in macros
  [#6833](https://github.com/rust-lang/rust-clippy/pull/6833)
* [`use_self`]: Fixed multiple false positives for: generics, associated types and derive implementations
  [#6179](https://github.com/rust-lang/rust-clippy/pull/6179)
* [`missing_inline_in_public_items`]: No longer lints for procedural macros
  [#6814](https://github.com/rust-lang/rust-clippy/pull/6814)
* [`inherent_to_string`]: No longer lints on functions with function generics
  [#6771](https://github.com/rust-lang/rust-clippy/pull/6771)
* [`doc_markdown`]: Add `OpenDNS` to the default configuration as an allowed identifier
  [#6783](https://github.com/rust-lang/rust-clippy/pull/6783)
* [`missing_panics_doc`]: No longer lints on [`unreachable!`](https://doc.rust-lang.org/std/macro.unreachable.html)
  [#6700](https://github.com/rust-lang/rust-clippy/pull/6700)
* [`collapsible_if`]: No longer lints on if statements with attributes
  [#6701](https://github.com/rust-lang/rust-clippy/pull/6701)
* [`match_same_arms`]: Only considers empty blocks as equal if the tokens contained are the same
  [#6843](https://github.com/rust-lang/rust-clippy/pull/6843)
* [`redundant_closure`]: Now ignores macros
  [#6871](https://github.com/rust-lang/rust-clippy/pull/6871)
* [`manual_map`]: Fixed false positives when control flow statements like `return`, `break` etc. are used
  [#6801](https://github.com/rust-lang/rust-clippy/pull/6801)
* [`vec_init_then_push`]: Fixed false positives for loops and if statements
  [#6697](https://github.com/rust-lang/rust-clippy/pull/6697)
* [`len_without_is_empty`]: Will now consider multiple impl blocks and `#[allow]` on
  the `len` method as well as the type definition.
  [#6853](https://github.com/rust-lang/rust-clippy/pull/6853)
* [`let_underscore_drop`]: Only lints on types which implement `Drop`
  [#6682](https://github.com/rust-lang/rust-clippy/pull/6682)
* [`unit_arg`]: No longer lints on unit arguments when they come from a path expression.
  [#6601](https://github.com/rust-lang/rust-clippy/pull/6601)
* [`cargo_common_metadata`]: No longer lints if
  [`publish = false`](https://doc.rust-lang.org/cargo/reference/manifest.html#the-publish-field)
  is defined in the manifest
  [#6650](https://github.com/rust-lang/rust-clippy/pull/6650)

### Suggestion Fixes/Improvements

* [`collapsible_match`]: Fixed lint message capitalization
  [#6766](https://github.com/rust-lang/rust-clippy/pull/6766)
* [`or_fun_call`]: Improved suggestions for `or_insert(vec![])`
  [#6790](https://github.com/rust-lang/rust-clippy/pull/6790)
* [`manual_map`]: No longer expands macros in the suggestions
  [#6801](https://github.com/rust-lang/rust-clippy/pull/6801)
* Aligned Clippy's lint messages with the rustc dev guide
  [#6787](https://github.com/rust-lang/rust-clippy/pull/6787)

### ICE Fixes

* [`zero_sized_map_values`]
  [#6866](https://github.com/rust-lang/rust-clippy/pull/6866)

### Documentation Improvements

* [`useless_format`]: Improved the documentation example
  [#6854](https://github.com/rust-lang/rust-clippy/pull/6854)
* Clippy's [`README.md`]: Includes a new subsection on running Clippy as a rustc wrapper
  [#6782](https://github.com/rust-lang/rust-clippy/pull/6782)

### Others
* Running `cargo clippy` after `cargo check` now works as expected
  (`cargo clippy` and `cargo check` no longer shares the same build cache)
  [#6687](https://github.com/rust-lang/rust-clippy/pull/6687)
* Cargo now re-runs Clippy if arguments after `--` provided to `cargo clippy` are changed.
  [#6834](https://github.com/rust-lang/rust-clippy/pull/6834)
* Extracted Clippy's `utils` module into the new `clippy_utils` crate
  [#6756](https://github.com/rust-lang/rust-clippy/pull/6756)
* Clippy lintcheck tool improvements
  [#6800](https://github.com/rust-lang/rust-clippy/pull/6800)
  [#6735](https://github.com/rust-lang/rust-clippy/pull/6735)
  [#6764](https://github.com/rust-lang/rust-clippy/pull/6764)
  [#6708](https://github.com/rust-lang/rust-clippy/pull/6708)
  [#6780](https://github.com/rust-lang/rust-clippy/pull/6780)
  [#6686](https://github.com/rust-lang/rust-clippy/pull/6686)

## Rust 1.51

Released 2021-03-25

[4911ab1...3e41797](https://github.com/rust-lang/rust-clippy/compare/4911ab1...3e41797)

### New Lints

* [`upper_case_acronyms`]
  [#6475](https://github.com/rust-lang/rust-clippy/pull/6475)
* [`from_over_into`] [#6476](https://github.com/rust-lang/rust-clippy/pull/6476)
* [`case_sensitive_file_extension_comparisons`]
  [#6500](https://github.com/rust-lang/rust-clippy/pull/6500)
* [`needless_question_mark`]
  [#6507](https://github.com/rust-lang/rust-clippy/pull/6507)
* [`missing_panics_doc`]
  [#6523](https://github.com/rust-lang/rust-clippy/pull/6523)
* [`redundant_slicing`]
  [#6528](https://github.com/rust-lang/rust-clippy/pull/6528)
* [`vec_init_then_push`]
  [#6538](https://github.com/rust-lang/rust-clippy/pull/6538)
* [`ptr_as_ptr`] [#6542](https://github.com/rust-lang/rust-clippy/pull/6542)
* [`collapsible_else_if`] (split out from `collapsible_if`)
  [#6544](https://github.com/rust-lang/rust-clippy/pull/6544)
* [`inspect_for_each`] [#6577](https://github.com/rust-lang/rust-clippy/pull/6577)
* [`manual_filter_map`]
  [#6591](https://github.com/rust-lang/rust-clippy/pull/6591)
* [`exhaustive_enums`]
  [#6617](https://github.com/rust-lang/rust-clippy/pull/6617)
* [`exhaustive_structs`]
  [#6617](https://github.com/rust-lang/rust-clippy/pull/6617)

### Moves and Deprecations

* Replace [`find_map`] with [`manual_find_map`]
  [#6591](https://github.com/rust-lang/rust-clippy/pull/6591)
* `unknown_clippy_lints` Now integrated in the `unknown_lints` rustc lint
  [#6653](https://github.com/rust-lang/rust-clippy/pull/6653)

### Enhancements

* [`ptr_arg`] Now also suggests to use `&Path` instead of `&PathBuf`
  [#6506](https://github.com/rust-lang/rust-clippy/pull/6506)
* [`cast_ptr_alignment`] Also lint when the `pointer::cast` method is used
  [#6557](https://github.com/rust-lang/rust-clippy/pull/6557)
* [`collapsible_match`] Now also deals with `&` and `*` operators in the `match`
  scrutinee [#6619](https://github.com/rust-lang/rust-clippy/pull/6619)

### False Positive Fixes

* [`similar_names`] Ignore underscore prefixed names
  [#6403](https://github.com/rust-lang/rust-clippy/pull/6403)
* [`print_literal`] and [`write_literal`] No longer lint numeric literals
  [#6408](https://github.com/rust-lang/rust-clippy/pull/6408)
* [`large_enum_variant`] No longer lints in external macros
  [#6485](https://github.com/rust-lang/rust-clippy/pull/6485)
* [`empty_enum`] Only lint if `never_type` feature is enabled
  [#6513](https://github.com/rust-lang/rust-clippy/pull/6513)
* [`field_reassign_with_default`] No longer lints in macros
  [#6553](https://github.com/rust-lang/rust-clippy/pull/6553)
* [`size_of_in_element_count`] No longer lints when dividing by element size
  [#6578](https://github.com/rust-lang/rust-clippy/pull/6578)
* [`needless_return`] No longer lints in macros
  [#6586](https://github.com/rust-lang/rust-clippy/pull/6586)
* [`match_overlapping_arm`] No longer lint when first arm is completely included
  in second arm [#6603](https://github.com/rust-lang/rust-clippy/pull/6603)
* [`doc_markdown`] Add `WebGL` to the default configuration as an allowed
  identifier [#6605](https://github.com/rust-lang/rust-clippy/pull/6605)

### Suggestion Fixes/Improvements

* [`field_reassign_with_default`] Don't expand macro in lint suggestion
  [#6531](https://github.com/rust-lang/rust-clippy/pull/6531)
* [`match_like_matches_macro`] Strip references in suggestion
  [#6532](https://github.com/rust-lang/rust-clippy/pull/6532)
* [`single_match`] Suggest `if` over `if let` when possible
  [#6574](https://github.com/rust-lang/rust-clippy/pull/6574)
* `ref_in_deref` Use parentheses correctly in suggestion
  [#6609](https://github.com/rust-lang/rust-clippy/pull/6609)
* [`stable_sort_primitive`] Clarify error message
  [#6611](https://github.com/rust-lang/rust-clippy/pull/6611)

### ICE Fixes

* [`zero_sized_map_values`]
  [#6582](https://github.com/rust-lang/rust-clippy/pull/6582)

### Documentation Improvements

* Improve search performance on the Clippy website and make it possible to
  directly search for lints on the GitHub issue tracker
  [#6483](https://github.com/rust-lang/rust-clippy/pull/6483)
* Clean up `README.md` by removing outdated paragraph
  [#6488](https://github.com/rust-lang/rust-clippy/pull/6488)
* [`await_holding_refcell_ref`] and [`await_holding_lock`]
  [#6585](https://github.com/rust-lang/rust-clippy/pull/6585)
* [`as_conversions`] [#6608](https://github.com/rust-lang/rust-clippy/pull/6608)

### Others

* Clippy now has a [Roadmap] for 2021. If you like to get involved in a bigger
  project, take a look at the [Roadmap project page]. All issues listed there
  are actively mentored
  [#6462](https://github.com/rust-lang/rust-clippy/pull/6462)
* The Clippy version number now corresponds to the Rust version number
  [#6526](https://github.com/rust-lang/rust-clippy/pull/6526)
* Fix oversight which caused Clippy to lint deps in some environments, where
  `CLIPPY_TESTS=true` was set somewhere
  [#6575](https://github.com/rust-lang/rust-clippy/pull/6575)
* Add `cargo dev-lintcheck` tool to the Clippy Dev Tool
  [#6469](https://github.com/rust-lang/rust-clippy/pull/6469)

[Roadmap]: https://github.com/rust-lang/rust-clippy/blob/master/book/src/development/proposals/roadmap-2021.md
[Roadmap project page]: https://github.com/rust-lang/rust-clippy/projects/3

## Rust 1.50

Released 2021-02-11

[b20d4c1...4bd77a1](https://github.com/rust-lang/rust-clippy/compare/b20d4c1...4bd77a1)

### New Lints

* [`suspicious_operation_groupings`] [#6086](https://github.com/rust-lang/rust-clippy/pull/6086)
* [`size_of_in_element_count`] [#6394](https://github.com/rust-lang/rust-clippy/pull/6394)
* [`unnecessary_wraps`] [#6070](https://github.com/rust-lang/rust-clippy/pull/6070)
* [`let_underscore_drop`] [#6305](https://github.com/rust-lang/rust-clippy/pull/6305)
* [`collapsible_match`] [#6402](https://github.com/rust-lang/rust-clippy/pull/6402)
* [`redundant_else`] [#6330](https://github.com/rust-lang/rust-clippy/pull/6330)
* [`zero_sized_map_values`] [#6218](https://github.com/rust-lang/rust-clippy/pull/6218)
* [`print_stderr`] [#6367](https://github.com/rust-lang/rust-clippy/pull/6367)
* [`string_from_utf8_as_bytes`] [#6134](https://github.com/rust-lang/rust-clippy/pull/6134)

### Moves and Deprecations

* Previously deprecated [`str_to_string`] and [`string_to_string`] have been un-deprecated
  as `restriction` lints [#6333](https://github.com/rust-lang/rust-clippy/pull/6333)
* Deprecate `panic_params` lint. This is now available in rustc as `non_fmt_panics`
  [#6351](https://github.com/rust-lang/rust-clippy/pull/6351)
* Move [`map_err_ignore`] to `restriction`
  [#6416](https://github.com/rust-lang/rust-clippy/pull/6416)
* Move [`await_holding_refcell_ref`] to `pedantic`
  [#6354](https://github.com/rust-lang/rust-clippy/pull/6354)
* Move [`await_holding_lock`] to `pedantic`
  [#6354](https://github.com/rust-lang/rust-clippy/pull/6354)

### Enhancements

* Add the `unreadable-literal-lint-fractions` configuration to disable
  the `unreadable_literal` lint for fractions
  [#6421](https://github.com/rust-lang/rust-clippy/pull/6421)
* [`clone_on_copy`]: Now shows the type in the lint message
  [#6443](https://github.com/rust-lang/rust-clippy/pull/6443)
* [`redundant_pattern_matching`]: Now also lints on `std::task::Poll`
  [#6339](https://github.com/rust-lang/rust-clippy/pull/6339)
* [`redundant_pattern_matching`]: Additionally also lints on `std::net::IpAddr`
  [#6377](https://github.com/rust-lang/rust-clippy/pull/6377)
* [`search_is_some`]: Now suggests `contains` instead of `find(foo).is_some()`
  [#6119](https://github.com/rust-lang/rust-clippy/pull/6119)
* [`clone_double_ref`]: Now prints the reference type in the lint message
  [#6442](https://github.com/rust-lang/rust-clippy/pull/6442)
* [`modulo_one`]: Now also lints on -1.
  [#6360](https://github.com/rust-lang/rust-clippy/pull/6360)
* [`empty_loop`]: Now lints no_std crates, too
  [#6205](https://github.com/rust-lang/rust-clippy/pull/6205)
* [`or_fun_call`]: Now also lints when indexing `HashMap` or `BTreeMap`
  [#6267](https://github.com/rust-lang/rust-clippy/pull/6267)
* [`wrong_self_convention`]: Now also lints in trait definitions
  [#6316](https://github.com/rust-lang/rust-clippy/pull/6316)
* [`needless_borrow`]: Print the type in the lint message
  [#6449](https://github.com/rust-lang/rust-clippy/pull/6449)

[msrv_readme]: https://github.com/rust-lang/rust-clippy#specifying-the-minimum-supported-rust-version

### False Positive Fixes

* [`manual_range_contains`]: No longer lints in `const fn`
  [#6382](https://github.com/rust-lang/rust-clippy/pull/6382)
* [`unnecessary_lazy_evaluations`]: No longer lints if closure argument is used
  [#6370](https://github.com/rust-lang/rust-clippy/pull/6370)
* [`match_single_binding`]: Now ignores cases with `#[cfg()]` macros
  [#6435](https://github.com/rust-lang/rust-clippy/pull/6435)
* [`match_like_matches_macro`]: No longer lints on arms with attributes
  [#6290](https://github.com/rust-lang/rust-clippy/pull/6290)
* [`map_clone`]: No longer lints with deref and clone
  [#6269](https://github.com/rust-lang/rust-clippy/pull/6269)
* [`map_clone`]: No longer lints in the case of &mut
  [#6301](https://github.com/rust-lang/rust-clippy/pull/6301)
* [`needless_update`]: Now ignores `non_exhaustive` structs
  [#6464](https://github.com/rust-lang/rust-clippy/pull/6464)
* [`needless_collect`]: No longer lints when a collect is needed multiple times
  [#6313](https://github.com/rust-lang/rust-clippy/pull/6313)
* [`unnecessary_cast`] No longer lints cfg-dependent types
  [#6369](https://github.com/rust-lang/rust-clippy/pull/6369)
* [`declare_interior_mutable_const`] and [`borrow_interior_mutable_const`]:
  Both now ignore enums with frozen variants
  [#6110](https://github.com/rust-lang/rust-clippy/pull/6110)
* [`field_reassign_with_default`] No longer lint for private fields
  [#6537](https://github.com/rust-lang/rust-clippy/pull/6537)


### Suggestion Fixes/Improvements

* [`vec_box`]: Provide correct type scope suggestion
  [#6271](https://github.com/rust-lang/rust-clippy/pull/6271)
* [`manual_range_contains`]: Give correct suggestion when using floats
  [#6320](https://github.com/rust-lang/rust-clippy/pull/6320)
* [`unnecessary_lazy_evaluations`]: Don't always mark suggestion as MachineApplicable
  [#6272](https://github.com/rust-lang/rust-clippy/pull/6272)
* [`manual_async_fn`]: Improve suggestion formatting
  [#6294](https://github.com/rust-lang/rust-clippy/pull/6294)
* [`unnecessary_cast`]: Fix incorrectly formatted float literal suggestion
  [#6362](https://github.com/rust-lang/rust-clippy/pull/6362)

### ICE Fixes

* Fix a crash in [`from_iter_instead_of_collect`]
  [#6304](https://github.com/rust-lang/rust-clippy/pull/6304)
* Fix a silent crash when parsing doc comments in [`needless_doctest_main`]
  [#6458](https://github.com/rust-lang/rust-clippy/pull/6458)

### Documentation Improvements

* The lint website search has been improved ([#6477](https://github.com/rust-lang/rust-clippy/pull/6477)):
  * Searching for lints with dashes and spaces is possible now. For example
    `missing-errors-doc` and `missing errors doc` are now valid aliases for lint names
  * Improved fuzzy search in lint descriptions
* Various README improvements
  [#6287](https://github.com/rust-lang/rust-clippy/pull/6287)
* Add known problems to [`comparison_chain`] documentation
  [#6390](https://github.com/rust-lang/rust-clippy/pull/6390)
* Fix example used in [`cargo_common_metadata`]
  [#6293](https://github.com/rust-lang/rust-clippy/pull/6293)
* Improve [`map_clone`] documentation
  [#6340](https://github.com/rust-lang/rust-clippy/pull/6340)

### Others

* You can now tell Clippy about the MSRV your project supports. Please refer to
  the specific README section to learn more about MSRV support [here][msrv_readme]
  [#6201](https://github.com/rust-lang/rust-clippy/pull/6201)
* Add `--no-deps` option to avoid running on path dependencies in workspaces
  [#6188](https://github.com/rust-lang/rust-clippy/pull/6188)

## Rust 1.49

Released 2020-12-31

[e636b88...b20d4c1](https://github.com/rust-lang/rust-clippy/compare/e636b88...b20d4c1)

### New Lints

* [`field_reassign_with_default`] [#5911](https://github.com/rust-lang/rust-clippy/pull/5911)
* [`await_holding_refcell_ref`] [#6029](https://github.com/rust-lang/rust-clippy/pull/6029)
* [`disallowed_methods`] [#6081](https://github.com/rust-lang/rust-clippy/pull/6081)
* [`inline_asm_x86_att_syntax`] [#6092](https://github.com/rust-lang/rust-clippy/pull/6092)
* [`inline_asm_x86_intel_syntax`] [#6092](https://github.com/rust-lang/rust-clippy/pull/6092)
* [`from_iter_instead_of_collect`] [#6101](https://github.com/rust-lang/rust-clippy/pull/6101)
* [`mut_mutex_lock`] [#6103](https://github.com/rust-lang/rust-clippy/pull/6103)
* [`single_element_loop`] [#6109](https://github.com/rust-lang/rust-clippy/pull/6109)
* [`manual_unwrap_or`] [#6123](https://github.com/rust-lang/rust-clippy/pull/6123)
* [`large_types_passed_by_value`] [#6135](https://github.com/rust-lang/rust-clippy/pull/6135)
* [`result_unit_err`] [#6157](https://github.com/rust-lang/rust-clippy/pull/6157)
* [`ref_option_ref`] [#6165](https://github.com/rust-lang/rust-clippy/pull/6165)
* [`manual_range_contains`] [#6177](https://github.com/rust-lang/rust-clippy/pull/6177)
* [`unusual_byte_groupings`] [#6183](https://github.com/rust-lang/rust-clippy/pull/6183)
* [`comparison_to_empty`] [#6226](https://github.com/rust-lang/rust-clippy/pull/6226)
* [`map_collect_result_unit`] [#6227](https://github.com/rust-lang/rust-clippy/pull/6227)
* [`manual_ok_or`] [#6233](https://github.com/rust-lang/rust-clippy/pull/6233)

### Moves and Deprecations

* Rename `single_char_push_str` to [`single_char_add_str`]
  [#6037](https://github.com/rust-lang/rust-clippy/pull/6037)
* Rename `zero_width_space` to [`invisible_characters`]
  [#6105](https://github.com/rust-lang/rust-clippy/pull/6105)
* Deprecate `drop_bounds` (uplifted)
  [#6111](https://github.com/rust-lang/rust-clippy/pull/6111)
* Move [`string_lit_as_bytes`] to `nursery`
  [#6117](https://github.com/rust-lang/rust-clippy/pull/6117)
* Move [`rc_buffer`] to `restriction`
  [#6128](https://github.com/rust-lang/rust-clippy/pull/6128)

### Enhancements

* [`manual_memcpy`]: Also lint when there are loop counters (and produce a
  reliable suggestion)
  [#5727](https://github.com/rust-lang/rust-clippy/pull/5727)
* [`single_char_add_str`]: Also lint on `String::insert_str`
  [#6037](https://github.com/rust-lang/rust-clippy/pull/6037)
* [`invisible_characters`]: Also lint the characters `\u{AD}` and `\u{2060}`
  [#6105](https://github.com/rust-lang/rust-clippy/pull/6105)
* [`eq_op`]: Also lint on the `assert_*!` macro family
  [#6167](https://github.com/rust-lang/rust-clippy/pull/6167)
* [`items_after_statements`]: Also lint in local macro expansions
  [#6176](https://github.com/rust-lang/rust-clippy/pull/6176)
* [`unnecessary_cast`]: Also lint casts on integer and float literals
  [#6187](https://github.com/rust-lang/rust-clippy/pull/6187)
* [`manual_unwrap_or`]: Also lint `Result::unwrap_or`
  [#6190](https://github.com/rust-lang/rust-clippy/pull/6190)
* [`match_like_matches_macro`]: Also lint when `match` has more than two arms
  [#6216](https://github.com/rust-lang/rust-clippy/pull/6216)
* [`integer_arithmetic`]: Better handle `/` an `%` operators
  [#6229](https://github.com/rust-lang/rust-clippy/pull/6229)

### False Positive Fixes

* [`needless_lifetimes`]: Bail out if the function has a `where` clause with the
  lifetime [#5978](https://github.com/rust-lang/rust-clippy/pull/5978)
* [`explicit_counter_loop`]: No longer lints, when loop counter is used after it
  is incremented [#6076](https://github.com/rust-lang/rust-clippy/pull/6076)
* [`or_fun_call`]: Revert changes addressing the handling of `const fn`
  [#6077](https://github.com/rust-lang/rust-clippy/pull/6077)
* [`needless_range_loop`]: No longer lints, when the iterable is used in the
  range [#6102](https://github.com/rust-lang/rust-clippy/pull/6102)
* [`inconsistent_digit_grouping`]: Fix bug when using floating point exponent
  [#6104](https://github.com/rust-lang/rust-clippy/pull/6104)
* [`mistyped_literal_suffixes`]: No longer lints on the fractional part of a
  float (e.g. `713.32_64`)
  [#6114](https://github.com/rust-lang/rust-clippy/pull/6114)
* [`invalid_regex`]: No longer lint on unicode characters within `bytes::Regex`
  [#6132](https://github.com/rust-lang/rust-clippy/pull/6132)
* [`boxed_local`]: No longer lints on `extern fn` arguments
  [#6133](https://github.com/rust-lang/rust-clippy/pull/6133)
* [`needless_lifetimes`]: Fix regression, where lifetime is used in `where`
  clause [#6198](https://github.com/rust-lang/rust-clippy/pull/6198)

### Suggestion Fixes/Improvements

* [`unnecessary_sort_by`]: Avoid dereferencing the suggested closure parameter
  [#6078](https://github.com/rust-lang/rust-clippy/pull/6078)
* [`needless_arbitrary_self_type`]: Correctly handle expanded code
  [#6093](https://github.com/rust-lang/rust-clippy/pull/6093)
* [`useless_format`]: Preserve raw strings in suggestion
  [#6151](https://github.com/rust-lang/rust-clippy/pull/6151)
* [`empty_loop`]: Suggest alternatives
  [#6162](https://github.com/rust-lang/rust-clippy/pull/6162)
* [`borrowed_box`]: Correctly add parentheses in suggestion
  [#6200](https://github.com/rust-lang/rust-clippy/pull/6200)
* [`unused_unit`]: Improve suggestion formatting
  [#6247](https://github.com/rust-lang/rust-clippy/pull/6247)

### Documentation Improvements

* Some doc improvements:
    * [`rc_buffer`] [#6090](https://github.com/rust-lang/rust-clippy/pull/6090)
    * [`empty_loop`] [#6162](https://github.com/rust-lang/rust-clippy/pull/6162)
* [`doc_markdown`]: Document problematic link text style
  [#6107](https://github.com/rust-lang/rust-clippy/pull/6107)

## Rust 1.48

Released 2020-11-19

[09bd400...e636b88](https://github.com/rust-lang/rust-clippy/compare/09bd400...e636b88)

### New lints

* [`self_assignment`] [#5894](https://github.com/rust-lang/rust-clippy/pull/5894)
* [`unnecessary_lazy_evaluations`] [#5720](https://github.com/rust-lang/rust-clippy/pull/5720)
* [`manual_strip`] [#6038](https://github.com/rust-lang/rust-clippy/pull/6038)
* [`map_err_ignore`] [#5998](https://github.com/rust-lang/rust-clippy/pull/5998)
* [`rc_buffer`] [#6044](https://github.com/rust-lang/rust-clippy/pull/6044)
* `to_string_in_display` [#5831](https://github.com/rust-lang/rust-clippy/pull/5831)
* `single_char_push_str` [#5881](https://github.com/rust-lang/rust-clippy/pull/5881)

### Moves and Deprecations

* Downgrade [`verbose_bit_mask`] to pedantic
  [#6036](https://github.com/rust-lang/rust-clippy/pull/6036)

### Enhancements

* Extend [`precedence`] to handle chains of methods combined with unary negation
  [#5928](https://github.com/rust-lang/rust-clippy/pull/5928)
* [`useless_vec`]: add a configuration value for the maximum allowed size on the stack
  [#5907](https://github.com/rust-lang/rust-clippy/pull/5907)
* [`suspicious_arithmetic_impl`]: extend to implementations of `BitAnd`, `BitOr`, `BitXor`, `Rem`, `Shl`, and `Shr`
  [#5884](https://github.com/rust-lang/rust-clippy/pull/5884)
* `invalid_atomic_ordering`: detect misuse of `compare_exchange`, `compare_exchange_weak`, and `fetch_update`
  [#6025](https://github.com/rust-lang/rust-clippy/pull/6025)
* Avoid [`redundant_pattern_matching`] triggering in macros
  [#6069](https://github.com/rust-lang/rust-clippy/pull/6069)
* [`option_if_let_else`]: distinguish pure from impure `else` expressions
  [#5937](https://github.com/rust-lang/rust-clippy/pull/5937)
* [`needless_doctest_main`]: parse doctests instead of using textual search
  [#5912](https://github.com/rust-lang/rust-clippy/pull/5912)
* [`wildcard_imports`]: allow `prelude` to appear in any segment of an import
  [#5929](https://github.com/rust-lang/rust-clippy/pull/5929)
* Re-enable [`len_zero`] for ranges now that `range_is_empty` is stable
  [#5961](https://github.com/rust-lang/rust-clippy/pull/5961)
* [`option_as_ref_deref`]: catch fully-qualified calls to `Deref::deref` and `DerefMut::deref_mut`
  [#5933](https://github.com/rust-lang/rust-clippy/pull/5933)

### False Positive Fixes

* [`useless_attribute`]: permit allowing [`wildcard_imports`] and [`enum_glob_use`]
  [#5994](https://github.com/rust-lang/rust-clippy/pull/5994)
* [`transmute_ptr_to_ptr`]: avoid suggesting dereferencing raw pointers in const contexts
  [#5999](https://github.com/rust-lang/rust-clippy/pull/5999)
* [`redundant_closure_call`]: take into account usages of the closure in nested functions and closures
  [#5920](https://github.com/rust-lang/rust-clippy/pull/5920)
* Fix false positive in [`borrow_interior_mutable_const`] when referencing a field behind a pointer
  [#5949](https://github.com/rust-lang/rust-clippy/pull/5949)
* [`doc_markdown`]: allow using "GraphQL" without backticks
  [#5996](https://github.com/rust-lang/rust-clippy/pull/5996)
* `to_string_in_display`: avoid linting when calling `to_string()` on anything that is not `self`
  [#5971](https://github.com/rust-lang/rust-clippy/pull/5971)
* [`indexing_slicing`] and [`out_of_bounds_indexing`] treat references to arrays as arrays
  [#6034](https://github.com/rust-lang/rust-clippy/pull/6034)
* [`should_implement_trait`]: ignore methods with lifetime parameters
  [#5725](https://github.com/rust-lang/rust-clippy/pull/5725)
* [`needless_return`]: avoid linting if a temporary borrows a local variable
  [#5903](https://github.com/rust-lang/rust-clippy/pull/5903)
* Restrict [`unnecessary_sort_by`] to non-reference, Copy types
  [#6006](https://github.com/rust-lang/rust-clippy/pull/6006)
* Avoid suggesting `from_bits`/`to_bits` in const contexts in [`transmute_int_to_float`]
  [#5919](https://github.com/rust-lang/rust-clippy/pull/5919)
* [`declare_interior_mutable_const`] and [`borrow_interior_mutable_const`]: improve detection of interior mutable types
  [#6046](https://github.com/rust-lang/rust-clippy/pull/6046)

### Suggestion Fixes/Improvements

* [`let_and_return`]: add a cast to the suggestion when the return expression has adjustments
  [#5946](https://github.com/rust-lang/rust-clippy/pull/5946)
* [`useless_conversion`]: show the type in the error message
  [#6035](https://github.com/rust-lang/rust-clippy/pull/6035)
* [`unnecessary_mut_passed`]: discriminate between functions and methods in the error message
  [#5892](https://github.com/rust-lang/rust-clippy/pull/5892)
* [`float_cmp`] and [`float_cmp_const`]: change wording to make margin of error less ambiguous
  [#6043](https://github.com/rust-lang/rust-clippy/pull/6043)
* [`default_trait_access`]: do not use unnecessary type parameters in the suggestion
  [#5993](https://github.com/rust-lang/rust-clippy/pull/5993)
* [`collapsible_if`]: don't use expanded code in the suggestion
  [#5992](https://github.com/rust-lang/rust-clippy/pull/5992)
* Do not suggest empty format strings in [`print_with_newline`] and [`write_with_newline`]
  [#6042](https://github.com/rust-lang/rust-clippy/pull/6042)
* [`unit_arg`]: improve the readability of the suggestion
  [#5931](https://github.com/rust-lang/rust-clippy/pull/5931)
* [`stable_sort_primitive`]: print the type that is being sorted in the lint message
  [#5935](https://github.com/rust-lang/rust-clippy/pull/5935)
* Show line count and max lines in [`too_many_lines`] lint message
  [#6009](https://github.com/rust-lang/rust-clippy/pull/6009)
* Keep parentheses in the suggestion of [`useless_conversion`] where applicable
  [#5900](https://github.com/rust-lang/rust-clippy/pull/5900)
* [`option_map_unit_fn`] and [`result_map_unit_fn`]: print the unit type `()` explicitly
  [#6024](https://github.com/rust-lang/rust-clippy/pull/6024)
* [`redundant_allocation`]: suggest replacing `Rc<Box<T>>` with `Rc<T>`
  [#5899](https://github.com/rust-lang/rust-clippy/pull/5899)
* Make lint messages adhere to rustc dev guide conventions
  [#5893](https://github.com/rust-lang/rust-clippy/pull/5893)

### ICE Fixes

* Fix ICE in [`repeat_once`]
  [#5948](https://github.com/rust-lang/rust-clippy/pull/5948)

### Documentation Improvements

* [`mutable_key_type`]: explain potential for false positives when the interior mutable type is not accessed in the `Hash` implementation
  [#6019](https://github.com/rust-lang/rust-clippy/pull/6019)
* [`unnecessary_mut_passed`]: fix typo
  [#5913](https://github.com/rust-lang/rust-clippy/pull/5913)
* Add example of false positive to [`ptr_arg`] docs.
  [#5885](https://github.com/rust-lang/rust-clippy/pull/5885)
* [`box_vec`](https://rust-lang.github.io/rust-clippy/master/index.html#box_collection), [`vec_box`] and [`borrowed_box`]: add link to the documentation of `Box`
  [#6023](https://github.com/rust-lang/rust-clippy/pull/6023)

## Rust 1.47

Released 2020-10-08

[c2c07fa...09bd400](https://github.com/rust-lang/rust-clippy/compare/c2c07fa...09bd400)

### New lints

* [`derive_ord_xor_partial_ord`] [#5848](https://github.com/rust-lang/rust-clippy/pull/5848)
* [`trait_duplication_in_bounds`] [#5852](https://github.com/rust-lang/rust-clippy/pull/5852)
* [`map_identity`] [#5694](https://github.com/rust-lang/rust-clippy/pull/5694)
* [`unit_return_expecting_ord`] [#5737](https://github.com/rust-lang/rust-clippy/pull/5737)
* [`pattern_type_mismatch`] [#4841](https://github.com/rust-lang/rust-clippy/pull/4841)
* [`repeat_once`] [#5773](https://github.com/rust-lang/rust-clippy/pull/5773)
* [`same_item_push`] [#5825](https://github.com/rust-lang/rust-clippy/pull/5825)
* [`needless_arbitrary_self_type`] [#5869](https://github.com/rust-lang/rust-clippy/pull/5869)
* [`match_like_matches_macro`] [#5769](https://github.com/rust-lang/rust-clippy/pull/5769)
* [`stable_sort_primitive`] [#5809](https://github.com/rust-lang/rust-clippy/pull/5809)
* [`blanket_clippy_restriction_lints`] [#5750](https://github.com/rust-lang/rust-clippy/pull/5750)
* [`option_if_let_else`] [#5301](https://github.com/rust-lang/rust-clippy/pull/5301)

### Moves and Deprecations

* Deprecate [`regex_macro`] lint
  [#5760](https://github.com/rust-lang/rust-clippy/pull/5760)
* Move [`range_minus_one`] to `pedantic`
  [#5752](https://github.com/rust-lang/rust-clippy/pull/5752)

### Enhancements

* Improve [`needless_collect`] by catching `collect` calls followed by `iter` or `into_iter` calls
  [#5837](https://github.com/rust-lang/rust-clippy/pull/5837)
* [`panic`], [`todo`], [`unimplemented`] and [`unreachable`] now detect calls with formatting
  [#5811](https://github.com/rust-lang/rust-clippy/pull/5811)
* Detect more cases of [`suboptimal_flops`] and [`imprecise_flops`]
  [#5443](https://github.com/rust-lang/rust-clippy/pull/5443)
* Handle asymmetrical implementations of `PartialEq` in [`cmp_owned`]
  [#5701](https://github.com/rust-lang/rust-clippy/pull/5701)
* Make it possible to allow [`unsafe_derive_deserialize`]
  [#5870](https://github.com/rust-lang/rust-clippy/pull/5870)
* Catch `ord.min(a).max(b)` where a < b in [`min_max`]
  [#5871](https://github.com/rust-lang/rust-clippy/pull/5871)
* Make [`clone_on_copy`] suggestion machine applicable
  [#5745](https://github.com/rust-lang/rust-clippy/pull/5745)
* Enable [`len_zero`] on ranges now that `is_empty` is stable on them
  [#5961](https://github.com/rust-lang/rust-clippy/pull/5961)

### False Positive Fixes

* Avoid triggering [`or_fun_call`] with const fns that take no arguments
  [#5889](https://github.com/rust-lang/rust-clippy/pull/5889)
* Fix [`redundant_closure_call`] false positive for closures that have multiple calls
  [#5800](https://github.com/rust-lang/rust-clippy/pull/5800)
* Don't lint cases involving `ManuallyDrop` in [`redundant_clone`]
  [#5824](https://github.com/rust-lang/rust-clippy/pull/5824)
* Treat a single expression the same as a single statement in the 2nd arm of a match in [`single_match_else`]
  [#5771](https://github.com/rust-lang/rust-clippy/pull/5771)
* Don't trigger [`unnested_or_patterns`] if the feature `or_patterns` is not enabled
  [#5758](https://github.com/rust-lang/rust-clippy/pull/5758)
* Avoid linting if key borrows in [`unnecessary_sort_by`]
  [#5756](https://github.com/rust-lang/rust-clippy/pull/5756)
* Consider `Try` impl for `Poll` when generating suggestions in [`try_err`]
  [#5857](https://github.com/rust-lang/rust-clippy/pull/5857)
* Take input lifetimes into account in `manual_async_fn`
  [#5859](https://github.com/rust-lang/rust-clippy/pull/5859)
* Fix multiple false positives in [`type_repetition_in_bounds`] and add a configuration option
  [#5761](https://github.com/rust-lang/rust-clippy/pull/5761)
* Limit the [`suspicious_arithmetic_impl`] lint to one binary operation
  [#5820](https://github.com/rust-lang/rust-clippy/pull/5820)

### Suggestion Fixes/Improvements

* Improve readability of [`shadow_unrelated`] suggestion by truncating the RHS snippet
  [#5788](https://github.com/rust-lang/rust-clippy/pull/5788)
* Suggest `filter_map` instead of `flat_map` when mapping to `Option` in [`map_flatten`]
  [#5846](https://github.com/rust-lang/rust-clippy/pull/5846)
* Ensure suggestion is shown correctly for long method call chains in [`iter_nth_zero`]
  [#5793](https://github.com/rust-lang/rust-clippy/pull/5793)
* Drop borrow operator in suggestions of [`redundant_pattern_matching`]
  [#5815](https://github.com/rust-lang/rust-clippy/pull/5815)
* Add suggestion for [`iter_skip_next`]
  [#5843](https://github.com/rust-lang/rust-clippy/pull/5843)
* Improve [`collapsible_if`] fix suggestion
  [#5732](https://github.com/rust-lang/rust-clippy/pull/5732)

### ICE Fixes

* Fix ICE caused by [`needless_collect`]
  [#5877](https://github.com/rust-lang/rust-clippy/pull/5877)
* Fix ICE caused by [`unnested_or_patterns`]
  [#5784](https://github.com/rust-lang/rust-clippy/pull/5784)

### Documentation Improvements

* Fix grammar of [`await_holding_lock`] documentation
  [#5748](https://github.com/rust-lang/rust-clippy/pull/5748)

### Others

* Make lints adhere to the rustc dev guide
  [#5888](https://github.com/rust-lang/rust-clippy/pull/5888)

## Rust 1.46

Released 2020-08-27

[7ea7cd1...c2c07fa](https://github.com/rust-lang/rust-clippy/compare/7ea7cd1...c2c07fa)

### New lints

* [`unnested_or_patterns`] [#5378](https://github.com/rust-lang/rust-clippy/pull/5378)
* [`iter_next_slice`] [#5597](https://github.com/rust-lang/rust-clippy/pull/5597)
* [`unnecessary_sort_by`] [#5623](https://github.com/rust-lang/rust-clippy/pull/5623)
* [`vec_resize_to_zero`] [#5637](https://github.com/rust-lang/rust-clippy/pull/5637)

### Moves and Deprecations

* Move [`cast_ptr_alignment`] to pedantic [#5667](https://github.com/rust-lang/rust-clippy/pull/5667)

### Enhancements

* Improve [`mem_replace_with_uninit`] lint [#5695](https://github.com/rust-lang/rust-clippy/pull/5695)

### False Positive Fixes

* [`len_zero`]: Avoid linting ranges when the `range_is_empty` feature is not enabled
  [#5656](https://github.com/rust-lang/rust-clippy/pull/5656)
* [`let_and_return`]: Don't lint if a temporary borrow is involved
  [#5680](https://github.com/rust-lang/rust-clippy/pull/5680)
* [`reversed_empty_ranges`]: Avoid linting `N..N` in for loop arguments in
  [#5692](https://github.com/rust-lang/rust-clippy/pull/5692)
* [`if_same_then_else`]: Don't assume multiplication is always commutative
  [#5702](https://github.com/rust-lang/rust-clippy/pull/5702)
* [`disallowed_names`]: Remove `bar` from the default configuration
  [#5712](https://github.com/rust-lang/rust-clippy/pull/5712)
* [`redundant_pattern_matching`]: Avoid suggesting non-`const fn` calls in const contexts
  [#5724](https://github.com/rust-lang/rust-clippy/pull/5724)

### Suggestion Fixes/Improvements

* Fix suggestion of [`unit_arg`] lint, so that it suggest semantic equivalent code
  [#4455](https://github.com/rust-lang/rust-clippy/pull/4455)
* Add auto applicable suggestion to [`macro_use_imports`]
  [#5279](https://github.com/rust-lang/rust-clippy/pull/5279)

### ICE Fixes

* Fix ICE in the `consts` module of Clippy [#5709](https://github.com/rust-lang/rust-clippy/pull/5709)

### Documentation Improvements

* Improve code examples across multiple lints [#5664](https://github.com/rust-lang/rust-clippy/pull/5664)

### Others

* Introduce a `--rustc` flag to `clippy-driver`, which turns `clippy-driver`
  into `rustc` and passes all the given arguments to `rustc`. This is especially
  useful for tools that need the `rustc` version Clippy was compiled with,
  instead of the Clippy version. E.g. `clippy-driver --rustc --version` will
  print the output of `rustc --version`.
  [#5178](https://github.com/rust-lang/rust-clippy/pull/5178)
* New issue templates now make it easier to complain if Clippy is too annoying
  or not annoying enough! [#5735](https://github.com/rust-lang/rust-clippy/pull/5735)

## Rust 1.45

Released 2020-07-16

[891e1a8...7ea7cd1](https://github.com/rust-lang/rust-clippy/compare/891e1a8...7ea7cd1)

### New lints

* [`match_wildcard_for_single_variants`] [#5582](https://github.com/rust-lang/rust-clippy/pull/5582)
* [`unsafe_derive_deserialize`] [#5493](https://github.com/rust-lang/rust-clippy/pull/5493)
* [`if_let_mutex`] [#5332](https://github.com/rust-lang/rust-clippy/pull/5332)
* [`mismatched_target_os`] [#5506](https://github.com/rust-lang/rust-clippy/pull/5506)
* [`await_holding_lock`] [#5439](https://github.com/rust-lang/rust-clippy/pull/5439)
* [`match_on_vec_items`] [#5522](https://github.com/rust-lang/rust-clippy/pull/5522)
* [`manual_async_fn`] [#5576](https://github.com/rust-lang/rust-clippy/pull/5576)
* [`reversed_empty_ranges`] [#5583](https://github.com/rust-lang/rust-clippy/pull/5583)
* [`manual_non_exhaustive`] [#5550](https://github.com/rust-lang/rust-clippy/pull/5550)

### Moves and Deprecations

* Downgrade [`match_bool`] to pedantic [#5408](https://github.com/rust-lang/rust-clippy/pull/5408)
* Downgrade [`match_wild_err_arm`] to pedantic and update help messages. [#5622](https://github.com/rust-lang/rust-clippy/pull/5622)
* Downgrade [`useless_let_if_seq`] to nursery. [#5599](https://github.com/rust-lang/rust-clippy/pull/5599)
* Generalize `option_and_then_some` and rename to [`bind_instead_of_map`]. [#5529](https://github.com/rust-lang/rust-clippy/pull/5529)
* Rename `identity_conversion` to [`useless_conversion`]. [#5568](https://github.com/rust-lang/rust-clippy/pull/5568)
* Merge `block_in_if_condition_expr` and `block_in_if_condition_stmt` into [`blocks_in_if_conditions`].
[#5563](https://github.com/rust-lang/rust-clippy/pull/5563)
* Merge `option_map_unwrap_or`, `option_map_unwrap_or_else` and `result_map_unwrap_or_else` into [`map_unwrap_or`].
[#5563](https://github.com/rust-lang/rust-clippy/pull/5563)
* Merge `option_unwrap_used` and `result_unwrap_used` into [`unwrap_used`].
[#5563](https://github.com/rust-lang/rust-clippy/pull/5563)
* Merge `option_expect_used` and `result_expect_used` into [`expect_used`].
[#5563](https://github.com/rust-lang/rust-clippy/pull/5563)
* Merge `for_loop_over_option` and `for_loop_over_result` into [`for_loops_over_fallibles`].
[#5563](https://github.com/rust-lang/rust-clippy/pull/5563)

### Enhancements

* Avoid running cargo lints when not enabled to improve performance. [#5505](https://github.com/rust-lang/rust-clippy/pull/5505)
* Extend [`useless_conversion`] with `TryFrom` and `TryInto`. [#5631](https://github.com/rust-lang/rust-clippy/pull/5631)
* Lint also in type parameters and where clauses in [`unused_unit`]. [#5592](https://github.com/rust-lang/rust-clippy/pull/5592)
* Do not suggest deriving `Default` in [`new_without_default`]. [#5616](https://github.com/rust-lang/rust-clippy/pull/5616)

### False Positive Fixes

* [`while_let_on_iterator`] [#5525](https://github.com/rust-lang/rust-clippy/pull/5525)
* [`empty_line_after_outer_attr`] [#5609](https://github.com/rust-lang/rust-clippy/pull/5609)
* [`unnecessary_unwrap`] [#5558](https://github.com/rust-lang/rust-clippy/pull/5558)
* [`comparison_chain`] [#5596](https://github.com/rust-lang/rust-clippy/pull/5596)
* Don't trigger [`used_underscore_binding`] in await desugaring. [#5535](https://github.com/rust-lang/rust-clippy/pull/5535)
* Don't trigger [`borrowed_box`] on mutable references. [#5491](https://github.com/rust-lang/rust-clippy/pull/5491)
* Allow `1 << 0` in [`identity_op`]. [#5602](https://github.com/rust-lang/rust-clippy/pull/5602)
* Allow `use super::*;` glob imports in [`wildcard_imports`]. [#5564](https://github.com/rust-lang/rust-clippy/pull/5564)
* Whitelist more words in [`doc_markdown`]. [#5611](https://github.com/rust-lang/rust-clippy/pull/5611)
* Skip dev and build deps in [`multiple_crate_versions`]. [#5636](https://github.com/rust-lang/rust-clippy/pull/5636)
* Honor `allow` attribute on arguments in [`ptr_arg`]. [#5647](https://github.com/rust-lang/rust-clippy/pull/5647)
* Honor lint level attributes for [`redundant_field_names`], [`just_underscores_and_digits`], [`many_single_char_names`]
and [`similar_names`]. [#5651](https://github.com/rust-lang/rust-clippy/pull/5651)
* Ignore calls to `len` in [`or_fun_call`]. [#4429](https://github.com/rust-lang/rust-clippy/pull/4429)

### Suggestion Improvements

* Simplify suggestions in [`manual_memcpy`]. [#5536](https://github.com/rust-lang/rust-clippy/pull/5536)
* Fix suggestion in [`redundant_pattern_matching`] for macros. [#5511](https://github.com/rust-lang/rust-clippy/pull/5511)
* Avoid suggesting `copied()` for mutable references in [`map_clone`]. [#5530](https://github.com/rust-lang/rust-clippy/pull/5530)
* Improve help message for [`clone_double_ref`]. [#5547](https://github.com/rust-lang/rust-clippy/pull/5547)

### ICE Fixes

* Fix ICE caused in unwrap module. [#5590](https://github.com/rust-lang/rust-clippy/pull/5590)
* Fix ICE on rustc test issue-69020-assoc-const-arith-overflow.rs [#5499](https://github.com/rust-lang/rust-clippy/pull/5499)

### Documentation

* Clarify the documentation of [`unnecessary_mut_passed`]. [#5639](https://github.com/rust-lang/rust-clippy/pull/5639)
* Extend example for [`unneeded_field_pattern`]. [#5541](https://github.com/rust-lang/rust-clippy/pull/5541)

## Rust 1.44

Released 2020-06-04

[204bb9b...891e1a8](https://github.com/rust-lang/rust-clippy/compare/204bb9b...891e1a8)

### New lints

* [`explicit_deref_methods`] [#5226](https://github.com/rust-lang/rust-clippy/pull/5226)
* [`implicit_saturating_sub`] [#5427](https://github.com/rust-lang/rust-clippy/pull/5427)
* [`macro_use_imports`] [#5230](https://github.com/rust-lang/rust-clippy/pull/5230)
* [`verbose_file_reads`] [#5272](https://github.com/rust-lang/rust-clippy/pull/5272)
* [`future_not_send`] [#5423](https://github.com/rust-lang/rust-clippy/pull/5423)
* [`redundant_pub_crate`] [#5319](https://github.com/rust-lang/rust-clippy/pull/5319)
* [`large_const_arrays`] [#5248](https://github.com/rust-lang/rust-clippy/pull/5248)
* [`result_map_or_into_option`] [#5415](https://github.com/rust-lang/rust-clippy/pull/5415)
* [`redundant_allocation`] [#5349](https://github.com/rust-lang/rust-clippy/pull/5349)
* [`fn_address_comparisons`] [#5294](https://github.com/rust-lang/rust-clippy/pull/5294)
* [`vtable_address_comparisons`] [#5294](https://github.com/rust-lang/rust-clippy/pull/5294)


### Moves and Deprecations

* Deprecate [`replace_consts`] lint [#5380](https://github.com/rust-lang/rust-clippy/pull/5380)
* Move [`cognitive_complexity`] to nursery [#5428](https://github.com/rust-lang/rust-clippy/pull/5428)
* Move [`useless_transmute`] to nursery [#5364](https://github.com/rust-lang/rust-clippy/pull/5364)
* Downgrade [`inefficient_to_string`] to pedantic [#5412](https://github.com/rust-lang/rust-clippy/pull/5412)
* Downgrade [`option_option`] to pedantic [#5401](https://github.com/rust-lang/rust-clippy/pull/5401)
* Downgrade [`unreadable_literal`] to pedantic [#5419](https://github.com/rust-lang/rust-clippy/pull/5419)
* Downgrade [`let_unit_value`] to pedantic [#5409](https://github.com/rust-lang/rust-clippy/pull/5409)
* Downgrade [`trivially_copy_pass_by_ref`] to pedantic [#5410](https://github.com/rust-lang/rust-clippy/pull/5410)
* Downgrade [`implicit_hasher`] to pedantic [#5411](https://github.com/rust-lang/rust-clippy/pull/5411)

### Enhancements

* On _nightly_ you can now use `cargo clippy --fix -Z unstable-options` to
  auto-fix lints that support this [#5363](https://github.com/rust-lang/rust-clippy/pull/5363)
* Make [`redundant_clone`] also trigger on cases where the cloned value is not
  consumed. [#5304](https://github.com/rust-lang/rust-clippy/pull/5304)
* Expand [`integer_arithmetic`] to also disallow bit-shifting [#5430](https://github.com/rust-lang/rust-clippy/pull/5430)
* [`option_as_ref_deref`] now detects more deref cases [#5425](https://github.com/rust-lang/rust-clippy/pull/5425)
* [`large_enum_variant`] now report the sizes of the largest and second-largest variants [#5466](https://github.com/rust-lang/rust-clippy/pull/5466)
* [`bool_comparison`] now also checks for inequality comparisons that can be
  written more concisely [#5365](https://github.com/rust-lang/rust-clippy/pull/5365)
* Expand [`clone_on_copy`] to work in method call arguments as well [#5441](https://github.com/rust-lang/rust-clippy/pull/5441)
* [`redundant_pattern_matching`] now also handles `while let` [#5483](https://github.com/rust-lang/rust-clippy/pull/5483)
* [`integer_arithmetic`] now also lints references of integers [#5329](https://github.com/rust-lang/rust-clippy/pull/5329)
* Expand [`float_cmp_const`] to also work on arrays [#5345](https://github.com/rust-lang/rust-clippy/pull/5345)
* Trigger [`map_flatten`] when map is called on an `Option` [#5473](https://github.com/rust-lang/rust-clippy/pull/5473)

### False Positive Fixes

* [`many_single_char_names`] [#5468](https://github.com/rust-lang/rust-clippy/pull/5468)
* [`should_implement_trait`] [#5437](https://github.com/rust-lang/rust-clippy/pull/5437)
* [`unused_self`] [#5387](https://github.com/rust-lang/rust-clippy/pull/5387)
* [`redundant_clone`] [#5453](https://github.com/rust-lang/rust-clippy/pull/5453)
* [`precedence`] [#5445](https://github.com/rust-lang/rust-clippy/pull/5445)
* [`suspicious_op_assign_impl`] [#5424](https://github.com/rust-lang/rust-clippy/pull/5424)
* [`needless_lifetimes`] [#5293](https://github.com/rust-lang/rust-clippy/pull/5293)
* [`redundant_pattern`] [#5287](https://github.com/rust-lang/rust-clippy/pull/5287)
* [`inconsistent_digit_grouping`] [#5451](https://github.com/rust-lang/rust-clippy/pull/5451)


### Suggestion Improvements

* Improved [`question_mark`] lint suggestion so that it doesn't add redundant `as_ref()` [#5481](https://github.com/rust-lang/rust-clippy/pull/5481)
* Improve the suggested placeholder in [`option_map_unit_fn`] [#5292](https://github.com/rust-lang/rust-clippy/pull/5292)
* Improve suggestion for [`match_single_binding`] when triggered inside a closure [#5350](https://github.com/rust-lang/rust-clippy/pull/5350)

### ICE Fixes

* Handle the unstable `trivial_bounds` feature [#5296](https://github.com/rust-lang/rust-clippy/pull/5296)
* `shadow_*` lints [#5297](https://github.com/rust-lang/rust-clippy/pull/5297)

### Documentation

* Fix documentation generation for configurable lints [#5353](https://github.com/rust-lang/rust-clippy/pull/5353)
* Update documentation for [`new_ret_no_self`] [#5448](https://github.com/rust-lang/rust-clippy/pull/5448)
* The documentation for [`option_option`] now suggest using a tri-state enum [#5403](https://github.com/rust-lang/rust-clippy/pull/5403)
* Fix bit mask example in [`verbose_bit_mask`] documentation [#5454](https://github.com/rust-lang/rust-clippy/pull/5454)
* [`wildcard_imports`] documentation now mentions that `use ...::prelude::*` is
  not linted [#5312](https://github.com/rust-lang/rust-clippy/pull/5312)

## Rust 1.43

Released 2020-04-23

[4ee1206...204bb9b](https://github.com/rust-lang/rust-clippy/compare/4ee1206...204bb9b)

### New lints

* [`imprecise_flops`] [#4897](https://github.com/rust-lang/rust-clippy/pull/4897)
* [`suboptimal_flops`] [#4897](https://github.com/rust-lang/rust-clippy/pull/4897)
* [`wildcard_imports`] [#5029](https://github.com/rust-lang/rust-clippy/pull/5029)
* [`single_component_path_imports`] [#5058](https://github.com/rust-lang/rust-clippy/pull/5058)
* [`match_single_binding`] [#5061](https://github.com/rust-lang/rust-clippy/pull/5061)
* [`let_underscore_lock`] [#5101](https://github.com/rust-lang/rust-clippy/pull/5101)
* [`struct_excessive_bools`] [#5125](https://github.com/rust-lang/rust-clippy/pull/5125)
* [`fn_params_excessive_bools`] [#5125](https://github.com/rust-lang/rust-clippy/pull/5125)
* [`option_env_unwrap`] [#5148](https://github.com/rust-lang/rust-clippy/pull/5148)
* [`lossy_float_literal`] [#5202](https://github.com/rust-lang/rust-clippy/pull/5202)
* [`rest_pat_in_fully_bound_structs`] [#5258](https://github.com/rust-lang/rust-clippy/pull/5258)

### Moves and Deprecations

* Move [`unneeded_field_pattern`] to pedantic group [#5200](https://github.com/rust-lang/rust-clippy/pull/5200)

### Enhancements

* Make [`missing_errors_doc`] lint also trigger on `async` functions
  [#5181](https://github.com/rust-lang/rust-clippy/pull/5181)
* Add more constants to [`approx_constant`] [#5193](https://github.com/rust-lang/rust-clippy/pull/5193)
* Extend [`question_mark`] lint [#5266](https://github.com/rust-lang/rust-clippy/pull/5266)

### False Positive Fixes

* [`use_debug`] [#5047](https://github.com/rust-lang/rust-clippy/pull/5047)
* [`unnecessary_unwrap`] [#5132](https://github.com/rust-lang/rust-clippy/pull/5132)
* [`zero_prefixed_literal`] [#5170](https://github.com/rust-lang/rust-clippy/pull/5170)
* [`missing_const_for_fn`] [#5216](https://github.com/rust-lang/rust-clippy/pull/5216)

### Suggestion Improvements

* Improve suggestion when blocks of code are suggested [#5134](https://github.com/rust-lang/rust-clippy/pull/5134)

### ICE Fixes

* `misc_early` lints [#5129](https://github.com/rust-lang/rust-clippy/pull/5129)
* [`missing_errors_doc`] [#5213](https://github.com/rust-lang/rust-clippy/pull/5213)
* Fix ICE when evaluating `usize`s [#5256](https://github.com/rust-lang/rust-clippy/pull/5256)

### Documentation

* Improve documentation of [`iter_nth_zero`]
* Add documentation pages for stable releases [#5171](https://github.com/rust-lang/rust-clippy/pull/5171)

### Others

* Clippy now completely runs on GitHub Actions [#5190](https://github.com/rust-lang/rust-clippy/pull/5190)


## Rust 1.42

Released 2020-03-12

[69f99e7...4ee1206](https://github.com/rust-lang/rust-clippy/compare/69f99e7...4ee1206)

### New lints

* [`filetype_is_file`] [#4543](https://github.com/rust-lang/rust-clippy/pull/4543)
* [`let_underscore_must_use`] [#4823](https://github.com/rust-lang/rust-clippy/pull/4823)
* [`modulo_arithmetic`] [#4867](https://github.com/rust-lang/rust-clippy/pull/4867)
* [`mem_replace_with_default`] [#4881](https://github.com/rust-lang/rust-clippy/pull/4881)
* [`mutable_key_type`] [#4885](https://github.com/rust-lang/rust-clippy/pull/4885)
* [`option_as_ref_deref`] [#4945](https://github.com/rust-lang/rust-clippy/pull/4945)
* [`wildcard_in_or_patterns`] [#4960](https://github.com/rust-lang/rust-clippy/pull/4960)
* [`iter_nth_zero`] [#4966](https://github.com/rust-lang/rust-clippy/pull/4966)
* `invalid_atomic_ordering` [#4999](https://github.com/rust-lang/rust-clippy/pull/4999)
* [`skip_while_next`] [#5067](https://github.com/rust-lang/rust-clippy/pull/5067)

### Moves and Deprecations

* Move [`transmute_float_to_int`] from nursery to complexity group
  [#5015](https://github.com/rust-lang/rust-clippy/pull/5015)
* Move [`range_plus_one`] to pedantic group [#5057](https://github.com/rust-lang/rust-clippy/pull/5057)
* Move [`debug_assert_with_mut_call`] to nursery group [#5106](https://github.com/rust-lang/rust-clippy/pull/5106)
* Deprecate `unused_label` [#4930](https://github.com/rust-lang/rust-clippy/pull/4930)

### Enhancements

* Lint vectored IO in [`unused_io_amount`] [#5027](https://github.com/rust-lang/rust-clippy/pull/5027)
* Make [`vec_box`] configurable by adding a size threshold [#5081](https://github.com/rust-lang/rust-clippy/pull/5081)
* Also lint constants in [`cmp_nan`] [#4910](https://github.com/rust-lang/rust-clippy/pull/4910)
* Fix false negative in [`expect_fun_call`] [#4915](https://github.com/rust-lang/rust-clippy/pull/4915)
* Fix false negative in [`redundant_clone`] [#5017](https://github.com/rust-lang/rust-clippy/pull/5017)

### False Positive Fixes

* [`map_clone`] [#4937](https://github.com/rust-lang/rust-clippy/pull/4937)
* [`replace_consts`] [#4977](https://github.com/rust-lang/rust-clippy/pull/4977)
* [`let_and_return`] [#5008](https://github.com/rust-lang/rust-clippy/pull/5008)
* [`eq_op`] [#5079](https://github.com/rust-lang/rust-clippy/pull/5079)
* [`possible_missing_comma`] [#5083](https://github.com/rust-lang/rust-clippy/pull/5083)
* [`debug_assert_with_mut_call`] [#5106](https://github.com/rust-lang/rust-clippy/pull/5106)
* Don't trigger [`let_underscore_must_use`] in external macros
  [#5082](https://github.com/rust-lang/rust-clippy/pull/5082)
* Don't trigger [`empty_loop`] in `no_std` crates [#5086](https://github.com/rust-lang/rust-clippy/pull/5086)

### Suggestion Improvements

* `option_map_unwrap_or` [#4634](https://github.com/rust-lang/rust-clippy/pull/4634)
* [`wildcard_enum_match_arm`] [#4934](https://github.com/rust-lang/rust-clippy/pull/4934)
* [`cognitive_complexity`] [#4935](https://github.com/rust-lang/rust-clippy/pull/4935)
* [`decimal_literal_representation`] [#4956](https://github.com/rust-lang/rust-clippy/pull/4956)
* `unknown_clippy_lints` [#4963](https://github.com/rust-lang/rust-clippy/pull/4963)
* [`explicit_into_iter_loop`] [#4978](https://github.com/rust-lang/rust-clippy/pull/4978)
* [`useless_attribute`] [#5022](https://github.com/rust-lang/rust-clippy/pull/5022)
* `if_let_some_result` [#5032](https://github.com/rust-lang/rust-clippy/pull/5032)

### ICE fixes

* [`unsound_collection_transmute`] [#4975](https://github.com/rust-lang/rust-clippy/pull/4975)

### Documentation

* Improve documentation of [`empty_enum`], [`replace_consts`], [`redundant_clone`], and [`iterator_step_by_zero`]


## Rust 1.41

Released 2020-01-30

[c8e3cfb...69f99e7](https://github.com/rust-lang/rust-clippy/compare/c8e3cfb...69f99e7)

* New Lints:
  * [`exit`] [#4697](https://github.com/rust-lang/rust-clippy/pull/4697)
  * [`to_digit_is_some`] [#4801](https://github.com/rust-lang/rust-clippy/pull/4801)
  * [`tabs_in_doc_comments`] [#4806](https://github.com/rust-lang/rust-clippy/pull/4806)
  * [`large_stack_arrays`] [#4807](https://github.com/rust-lang/rust-clippy/pull/4807)
  * [`same_functions_in_if_condition`] [#4814](https://github.com/rust-lang/rust-clippy/pull/4814)
  * [`zst_offset`] [#4816](https://github.com/rust-lang/rust-clippy/pull/4816)
  * [`as_conversions`] [#4821](https://github.com/rust-lang/rust-clippy/pull/4821)
  * [`missing_errors_doc`] [#4884](https://github.com/rust-lang/rust-clippy/pull/4884)
  * [`transmute_float_to_int`] [#4889](https://github.com/rust-lang/rust-clippy/pull/4889)
* Remove plugin interface, see
  [Inside Rust Blog](https://blog.rust-lang.org/inside-rust/2019/11/04/Clippy-removes-plugin-interface.html) for
  details [#4714](https://github.com/rust-lang/rust-clippy/pull/4714)
* Move [`use_self`] to nursery group [#4863](https://github.com/rust-lang/rust-clippy/pull/4863)
* Deprecate `into_iter_on_array` [#4788](https://github.com/rust-lang/rust-clippy/pull/4788)
* Expand [`string_lit_as_bytes`] to also trigger when literal has escapes
  [#4808](https://github.com/rust-lang/rust-clippy/pull/4808)
* Fix false positive in `comparison_chain` [#4842](https://github.com/rust-lang/rust-clippy/pull/4842)
* Fix false positive in `while_immutable_condition` [#4730](https://github.com/rust-lang/rust-clippy/pull/4730)
* Fix false positive in `explicit_counter_loop` [#4803](https://github.com/rust-lang/rust-clippy/pull/4803)
* Fix false positive in `must_use_candidate` [#4794](https://github.com/rust-lang/rust-clippy/pull/4794)
* Fix false positive in `print_with_newline` and `write_with_newline`
  [#4769](https://github.com/rust-lang/rust-clippy/pull/4769)
* Fix false positive in `derive_hash_xor_eq` [#4766](https://github.com/rust-lang/rust-clippy/pull/4766)
* Fix false positive in `missing_inline_in_public_items` [#4870](https://github.com/rust-lang/rust-clippy/pull/4870)
* Fix false positive in `string_add` [#4880](https://github.com/rust-lang/rust-clippy/pull/4880)
* Fix false positive in `float_arithmetic` [#4851](https://github.com/rust-lang/rust-clippy/pull/4851)
* Fix false positive in `cast_sign_loss` [#4883](https://github.com/rust-lang/rust-clippy/pull/4883)
* Fix false positive in `manual_swap` [#4877](https://github.com/rust-lang/rust-clippy/pull/4877)
* Fix ICEs occurring while checking some block expressions [#4772](https://github.com/rust-lang/rust-clippy/pull/4772)
* Fix ICE in `use_self` [#4776](https://github.com/rust-lang/rust-clippy/pull/4776)
* Fix ICEs related to `const_generics` [#4780](https://github.com/rust-lang/rust-clippy/pull/4780)
* Display help when running `clippy-driver` without arguments, instead of ICEing
  [#4810](https://github.com/rust-lang/rust-clippy/pull/4810)
* Clippy has its own ICE message now [#4588](https://github.com/rust-lang/rust-clippy/pull/4588)
* Show deprecated lints in the documentation again [#4757](https://github.com/rust-lang/rust-clippy/pull/4757)
* Improve Documentation by adding positive examples to some lints
  [#4832](https://github.com/rust-lang/rust-clippy/pull/4832)

## Rust 1.40

Released 2019-12-19

[4e7e71b...c8e3cfb](https://github.com/rust-lang/rust-clippy/compare/4e7e71b...c8e3cfb)

* New Lints:
  * [`unneeded_wildcard_pattern`] [#4537](https://github.com/rust-lang/rust-clippy/pull/4537)
  * [`needless_doctest_main`] [#4603](https://github.com/rust-lang/rust-clippy/pull/4603)
  * [`suspicious_unary_op_formatting`] [#4615](https://github.com/rust-lang/rust-clippy/pull/4615)
  * [`debug_assert_with_mut_call`] [#4680](https://github.com/rust-lang/rust-clippy/pull/4680)
  * [`unused_self`] [#4619](https://github.com/rust-lang/rust-clippy/pull/4619)
  * [`inefficient_to_string`] [#4683](https://github.com/rust-lang/rust-clippy/pull/4683)
  * [`must_use_unit`] [#4560](https://github.com/rust-lang/rust-clippy/pull/4560)
  * [`must_use_candidate`] [#4560](https://github.com/rust-lang/rust-clippy/pull/4560)
  * [`double_must_use`] [#4560](https://github.com/rust-lang/rust-clippy/pull/4560)
  * [`comparison_chain`] [#4569](https://github.com/rust-lang/rust-clippy/pull/4569)
  * [`unsound_collection_transmute`] [#4592](https://github.com/rust-lang/rust-clippy/pull/4592)
  * [`panic`] [#4657](https://github.com/rust-lang/rust-clippy/pull/4657)
  * [`unreachable`] [#4657](https://github.com/rust-lang/rust-clippy/pull/4657)
  * [`todo`] [#4657](https://github.com/rust-lang/rust-clippy/pull/4657)
  * `option_expect_used` [#4657](https://github.com/rust-lang/rust-clippy/pull/4657)
  * `result_expect_used` [#4657](https://github.com/rust-lang/rust-clippy/pull/4657)
* Move `redundant_clone` to perf group [#4509](https://github.com/rust-lang/rust-clippy/pull/4509)
* Move `manual_mul_add` to nursery group [#4736](https://github.com/rust-lang/rust-clippy/pull/4736)
* Expand `unit_cmp` to also work with `assert_eq!`, `debug_assert_eq!`, `assert_ne!` and `debug_assert_ne!` [#4613](https://github.com/rust-lang/rust-clippy/pull/4613)
* Expand `integer_arithmetic` to also detect mutating arithmetic like `+=` [#4585](https://github.com/rust-lang/rust-clippy/pull/4585)
* Fix false positive in `nonminimal_bool` [#4568](https://github.com/rust-lang/rust-clippy/pull/4568)
* Fix false positive in `missing_safety_doc` [#4611](https://github.com/rust-lang/rust-clippy/pull/4611)
* Fix false positive in `cast_sign_loss` [#4614](https://github.com/rust-lang/rust-clippy/pull/4614)
* Fix false positive in `redundant_clone` [#4509](https://github.com/rust-lang/rust-clippy/pull/4509)
* Fix false positive in `try_err` [#4721](https://github.com/rust-lang/rust-clippy/pull/4721)
* Fix false positive in `toplevel_ref_arg` [#4570](https://github.com/rust-lang/rust-clippy/pull/4570)
* Fix false positive in `multiple_inherent_impl` [#4593](https://github.com/rust-lang/rust-clippy/pull/4593)
* Improve more suggestions and tests in preparation for the unstable `cargo fix --clippy` [#4575](https://github.com/rust-lang/rust-clippy/pull/4575)
* Improve suggestion for `zero_ptr` [#4599](https://github.com/rust-lang/rust-clippy/pull/4599)
* Improve suggestion for `explicit_counter_loop` [#4691](https://github.com/rust-lang/rust-clippy/pull/4691)
* Improve suggestion for `mul_add` [#4602](https://github.com/rust-lang/rust-clippy/pull/4602)
* Improve suggestion for `assertions_on_constants` [#4635](https://github.com/rust-lang/rust-clippy/pull/4635)
* Fix ICE in `use_self` [#4671](https://github.com/rust-lang/rust-clippy/pull/4671)
* Fix ICE when encountering const casts [#4590](https://github.com/rust-lang/rust-clippy/pull/4590)

## Rust 1.39

Released 2019-11-07

[3aea860...4e7e71b](https://github.com/rust-lang/rust-clippy/compare/3aea860...4e7e71b)

* New Lints:
  * [`uninit_assumed_init`] [#4479](https://github.com/rust-lang/rust-clippy/pull/4479)
  * [`flat_map_identity`] [#4231](https://github.com/rust-lang/rust-clippy/pull/4231)
  * [`missing_safety_doc`] [#4535](https://github.com/rust-lang/rust-clippy/pull/4535)
  * [`mem_replace_with_uninit`] [#4511](https://github.com/rust-lang/rust-clippy/pull/4511)
  * [`suspicious_map`] [#4394](https://github.com/rust-lang/rust-clippy/pull/4394)
  * `option_and_then_some` [#4386](https://github.com/rust-lang/rust-clippy/pull/4386)
  * [`manual_saturating_arithmetic`] [#4498](https://github.com/rust-lang/rust-clippy/pull/4498)
* Deprecate `unused_collect` lint. This is fully covered by rustc's `#[must_use]` on `collect` [#4348](https://github.com/rust-lang/rust-clippy/pull/4348)
* Move `type_repetition_in_bounds` to pedantic group [#4403](https://github.com/rust-lang/rust-clippy/pull/4403)
* Move `cast_lossless` to pedantic group [#4539](https://github.com/rust-lang/rust-clippy/pull/4539)
* `temporary_cstring_as_ptr` now catches more cases [#4425](https://github.com/rust-lang/rust-clippy/pull/4425)
* `use_self` now works in constructors, too [#4525](https://github.com/rust-lang/rust-clippy/pull/4525)
* `cargo_common_metadata` now checks for license files [#4518](https://github.com/rust-lang/rust-clippy/pull/4518)
* `cognitive_complexity` now includes the measured complexity in the warning message [#4469](https://github.com/rust-lang/rust-clippy/pull/4469)
* Fix false positives in `block_in_if_*` lints [#4458](https://github.com/rust-lang/rust-clippy/pull/4458)
* Fix false positive in `cast_lossless` [#4473](https://github.com/rust-lang/rust-clippy/pull/4473)
* Fix false positive in `clone_on_copy` [#4411](https://github.com/rust-lang/rust-clippy/pull/4411)
* Fix false positive in `deref_addrof` [#4487](https://github.com/rust-lang/rust-clippy/pull/4487)
* Fix false positive in `too_many_lines` [#4490](https://github.com/rust-lang/rust-clippy/pull/4490)
* Fix false positive in `new_ret_no_self` [#4365](https://github.com/rust-lang/rust-clippy/pull/4365)
* Fix false positive in `manual_swap` [#4478](https://github.com/rust-lang/rust-clippy/pull/4478)
* Fix false positive in `missing_const_for_fn` [#4450](https://github.com/rust-lang/rust-clippy/pull/4450)
* Fix false positive in `extra_unused_lifetimes` [#4477](https://github.com/rust-lang/rust-clippy/pull/4477)
* Fix false positive in `inherent_to_string` [#4460](https://github.com/rust-lang/rust-clippy/pull/4460)
* Fix false positive in `map_entry` [#4495](https://github.com/rust-lang/rust-clippy/pull/4495)
* Fix false positive in `unused_unit` [#4445](https://github.com/rust-lang/rust-clippy/pull/4445)
* Fix false positive in `redundant_pattern` [#4489](https://github.com/rust-lang/rust-clippy/pull/4489)
* Fix false positive in `wrong_self_convention` [#4369](https://github.com/rust-lang/rust-clippy/pull/4369)
* Improve various suggestions and tests in preparation for the unstable `cargo fix --clippy` [#4558](https://github.com/rust-lang/rust-clippy/pull/4558)
* Improve suggestions for `redundant_pattern_matching` [#4352](https://github.com/rust-lang/rust-clippy/pull/4352)
* Improve suggestions for `explicit_write` [#4544](https://github.com/rust-lang/rust-clippy/pull/4544)
* Improve suggestion for `or_fun_call` [#4522](https://github.com/rust-lang/rust-clippy/pull/4522)
* Improve suggestion for `match_as_ref` [#4446](https://github.com/rust-lang/rust-clippy/pull/4446)
* Improve suggestion for `unnecessary_fold_span` [#4382](https://github.com/rust-lang/rust-clippy/pull/4382)
* Add suggestions for `unseparated_literal_suffix` [#4401](https://github.com/rust-lang/rust-clippy/pull/4401)
* Add suggestions for `char_lit_as_u8` [#4418](https://github.com/rust-lang/rust-clippy/pull/4418)

## Rust 1.38

Released 2019-09-26

[e3cb40e...3aea860](https://github.com/rust-lang/rust-clippy/compare/e3cb40e...3aea860)

* New Lints:
  * [`main_recursion`] [#4203](https://github.com/rust-lang/rust-clippy/pull/4203)
  * [`inherent_to_string`] [#4259](https://github.com/rust-lang/rust-clippy/pull/4259)
  * [`inherent_to_string_shadow_display`] [#4259](https://github.com/rust-lang/rust-clippy/pull/4259)
  * [`type_repetition_in_bounds`] [#3766](https://github.com/rust-lang/rust-clippy/pull/3766)
  * [`try_err`] [#4222](https://github.com/rust-lang/rust-clippy/pull/4222)
* Move `{unnecessary,panicking}_unwrap` out of nursery [#4307](https://github.com/rust-lang/rust-clippy/pull/4307)
* Extend the `use_self` lint to suggest uses of `Self::Variant` [#4308](https://github.com/rust-lang/rust-clippy/pull/4308)
* Improve suggestion for needless return [#4262](https://github.com/rust-lang/rust-clippy/pull/4262)
* Add auto-fixable suggestion for `let_unit` [#4337](https://github.com/rust-lang/rust-clippy/pull/4337)
* Fix false positive in `pub_enum_variant_names` and `enum_variant_names` [#4345](https://github.com/rust-lang/rust-clippy/pull/4345)
* Fix false positive in `cast_ptr_alignment` [#4257](https://github.com/rust-lang/rust-clippy/pull/4257)
* Fix false positive in `string_lit_as_bytes` [#4233](https://github.com/rust-lang/rust-clippy/pull/4233)
* Fix false positive in `needless_lifetimes` [#4266](https://github.com/rust-lang/rust-clippy/pull/4266)
* Fix false positive in `float_cmp` [#4275](https://github.com/rust-lang/rust-clippy/pull/4275)
* Fix false positives in `needless_return` [#4274](https://github.com/rust-lang/rust-clippy/pull/4274)
* Fix false negative in `match_same_arms` [#4246](https://github.com/rust-lang/rust-clippy/pull/4246)
* Fix incorrect suggestion for `needless_bool` [#4335](https://github.com/rust-lang/rust-clippy/pull/4335)
* Improve suggestion for `cast_ptr_alignment` [#4257](https://github.com/rust-lang/rust-clippy/pull/4257)
* Improve suggestion for `single_char_literal` [#4361](https://github.com/rust-lang/rust-clippy/pull/4361)
* Improve suggestion for `len_zero` [#4314](https://github.com/rust-lang/rust-clippy/pull/4314)
* Fix ICE in `implicit_hasher` [#4268](https://github.com/rust-lang/rust-clippy/pull/4268)
* Fix allow bug in `trivially_copy_pass_by_ref` [#4250](https://github.com/rust-lang/rust-clippy/pull/4250)

## Rust 1.37

Released 2019-08-15

[082cfa7...e3cb40e](https://github.com/rust-lang/rust-clippy/compare/082cfa7...e3cb40e)

* New Lints:
  * [`checked_conversions`] [#4088](https://github.com/rust-lang/rust-clippy/pull/4088)
  * [`get_last_with_len`] [#3832](https://github.com/rust-lang/rust-clippy/pull/3832)
  * [`integer_division`] [#4195](https://github.com/rust-lang/rust-clippy/pull/4195)
* Renamed Lint: `const_static_lifetime` is now called [`redundant_static_lifetimes`].
  The lint now covers statics in addition to consts [#4162](https://github.com/rust-lang/rust-clippy/pull/4162)
* [`match_same_arms`] now warns for all identical arms, instead of only the first one [#4102](https://github.com/rust-lang/rust-clippy/pull/4102)
* [`needless_return`] now works with void functions [#4220](https://github.com/rust-lang/rust-clippy/pull/4220)
* Fix false positive in [`redundant_closure`] [#4190](https://github.com/rust-lang/rust-clippy/pull/4190)
* Fix false positive in [`useless_attribute`] [#4107](https://github.com/rust-lang/rust-clippy/pull/4107)
* Fix incorrect suggestion for [`float_cmp`] [#4214](https://github.com/rust-lang/rust-clippy/pull/4214)
* Add suggestions for [`print_with_newline`] and [`write_with_newline`] [#4136](https://github.com/rust-lang/rust-clippy/pull/4136)
* Improve suggestions for `option_map_unwrap_or_else` and `result_map_unwrap_or_else` [#4164](https://github.com/rust-lang/rust-clippy/pull/4164)
* Improve suggestions for [`non_ascii_literal`] [#4119](https://github.com/rust-lang/rust-clippy/pull/4119)
* Improve diagnostics for [`let_and_return`] [#4137](https://github.com/rust-lang/rust-clippy/pull/4137)
* Improve diagnostics for [`trivially_copy_pass_by_ref`] [#4071](https://github.com/rust-lang/rust-clippy/pull/4071)
* Add macro check for [`unreadable_literal`] [#4099](https://github.com/rust-lang/rust-clippy/pull/4099)

## Rust 1.36

Released 2019-07-04

[eb9f9b1...082cfa7](https://github.com/rust-lang/rust-clippy/compare/eb9f9b1...082cfa7)

* New lints: [`find_map`], [`filter_map_next`] [#4039](https://github.com/rust-lang/rust-clippy/pull/4039)
* New lint: [`path_buf_push_overwrite`] [#3954](https://github.com/rust-lang/rust-clippy/pull/3954)
* Move `path_buf_push_overwrite` to the nursery [#4013](https://github.com/rust-lang/rust-clippy/pull/4013)
* Split [`redundant_closure`] into [`redundant_closure`] and [`redundant_closure_for_method_calls`] [#4110](https://github.com/rust-lang/rust-clippy/pull/4101)
* Allow allowing of [`toplevel_ref_arg`] lint [#4007](https://github.com/rust-lang/rust-clippy/pull/4007)
* Fix false negative in [`or_fun_call`] pertaining to nested constructors [#4084](https://github.com/rust-lang/rust-clippy/pull/4084)
* Fix false positive in [`or_fun_call`] pertaining to enum variant constructors [#4018](https://github.com/rust-lang/rust-clippy/pull/4018)
* Fix false positive in [`useless_let_if_seq`] pertaining to interior mutability [#4035](https://github.com/rust-lang/rust-clippy/pull/4035)
* Fix false positive in [`redundant_closure`] pertaining to non-function types [#4008](https://github.com/rust-lang/rust-clippy/pull/4008)
* Fix false positive in [`let_and_return`] pertaining to attributes on `let`s [#4024](https://github.com/rust-lang/rust-clippy/pull/4024)
* Fix false positive in [`module_name_repetitions`] lint pertaining to attributes [#4006](https://github.com/rust-lang/rust-clippy/pull/4006)
* Fix false positive on [`assertions_on_constants`] pertaining to `debug_assert!` [#3989](https://github.com/rust-lang/rust-clippy/pull/3989)
* Improve suggestion in [`map_clone`] to suggest `.copied()` where applicable  [#3970](https://github.com/rust-lang/rust-clippy/pull/3970) [#4043](https://github.com/rust-lang/rust-clippy/pull/4043)
* Improve suggestion for [`search_is_some`] [#4049](https://github.com/rust-lang/rust-clippy/pull/4049)
* Improve suggestion applicability for [`naive_bytecount`] [#3984](https://github.com/rust-lang/rust-clippy/pull/3984)
* Improve suggestion applicability for [`while_let_loop`] [#3975](https://github.com/rust-lang/rust-clippy/pull/3975)
* Improve diagnostics for [`too_many_arguments`] [#4053](https://github.com/rust-lang/rust-clippy/pull/4053)
* Improve diagnostics for [`cast_lossless`] [#4021](https://github.com/rust-lang/rust-clippy/pull/4021)
* Deal with macro checks in desugarings better [#4082](https://github.com/rust-lang/rust-clippy/pull/4082)
* Add macro check for [`unnecessary_cast`]  [#4026](https://github.com/rust-lang/rust-clippy/pull/4026)
* Remove [`approx_constant`]'s documentation's "Known problems" section. [#4027](https://github.com/rust-lang/rust-clippy/pull/4027)
* Fix ICE in [`suspicious_else_formatting`] [#3960](https://github.com/rust-lang/rust-clippy/pull/3960)
* Fix ICE in [`decimal_literal_representation`] [#3931](https://github.com/rust-lang/rust-clippy/pull/3931)


## Rust 1.35

Released 2019-05-20

[1fac380..37f5c1e](https://github.com/rust-lang/rust-clippy/compare/1fac380...37f5c1e)

* New lint: `drop_bounds` to detect `T: Drop` bounds
* Split [`redundant_closure`] into [`redundant_closure`] and [`redundant_closure_for_method_calls`] [#4110](https://github.com/rust-lang/rust-clippy/pull/4101)
* Rename `cyclomatic_complexity` to [`cognitive_complexity`], start work on making lint more practical for Rust code
* Move [`get_unwrap`] to the restriction category
* Improve suggestions for [`iter_cloned_collect`]
* Improve suggestions for [`cast_lossless`] to suggest suffixed literals
* Fix false positives in [`print_with_newline`] and [`write_with_newline`] pertaining to raw strings
* Fix false positive in [`needless_range_loop`] pertaining to structs without a `.iter()`
* Fix false positive in [`bool_comparison`] pertaining to non-bool types
* Fix false positive in [`redundant_closure`] pertaining to differences in borrows
* Fix false positive in `option_map_unwrap_or` on non-copy types
* Fix false positives in [`missing_const_for_fn`] pertaining to macros and trait method impls
* Fix false positive in [`needless_pass_by_value`] pertaining to procedural macros
* Fix false positive in [`needless_continue`] pertaining to loop labels
* Fix false positive for [`boxed_local`] pertaining to arguments moved into closures
* Fix false positive for [`use_self`] in nested functions
* Fix suggestion for [`expect_fun_call`] (https://github.com/rust-lang/rust-clippy/pull/3846)
* Fix suggestion for [`explicit_counter_loop`] to deal with parenthesizing range variables
* Fix suggestion for [`single_char_pattern`] to correctly escape single quotes
* Avoid triggering [`redundant_closure`] in macros
* ICE fixes: [#3805](https://github.com/rust-lang/rust-clippy/pull/3805), [#3772](https://github.com/rust-lang/rust-clippy/pull/3772), [#3741](https://github.com/rust-lang/rust-clippy/pull/3741)

## Rust 1.34

Released 2019-04-10

[1b89724...1fac380](https://github.com/rust-lang/rust-clippy/compare/1b89724...1fac380)

* New lint: [`assertions_on_constants`] to detect for example `assert!(true)`
* New lint: [`dbg_macro`] to detect uses of the `dbg!` macro
* New lint: [`missing_const_for_fn`] that can suggest functions to be made `const`
* New lint: [`too_many_lines`] to detect functions with excessive LOC. It can be
  configured using the `too-many-lines-threshold` configuration.
* New lint: [`wildcard_enum_match_arm`] to check for wildcard enum matches using `_`
* Expand `redundant_closure` to also work for methods (not only functions)
* Fix ICEs in `vec_box`, `needless_pass_by_value` and `implicit_hasher`
* Fix false positive in `cast_sign_loss`
* Fix false positive in `integer_arithmetic`
* Fix false positive in `unit_arg`
* Fix false positives in `implicit_return`
* Add suggestion to `explicit_write`
* Improve suggestions for `question_mark` lint
* Fix incorrect suggestion for `cast_lossless`
* Fix incorrect suggestion for `expect_fun_call`
* Fix incorrect suggestion for `needless_bool`
* Fix incorrect suggestion for `needless_range_loop`
* Fix incorrect suggestion for `use_self`
* Fix incorrect suggestion for `while_let_on_iterator`
* Clippy is now slightly easier to invoke in non-cargo contexts. See
  [#3665][pull3665] for more details.
* We now have [improved documentation][adding_lints] on how to add new lints

## Rust 1.33

Released 2019-02-26

[b2601be...1b89724](https://github.com/rust-lang/rust-clippy/compare/b2601be...1b89724)

* New lints: [`implicit_return`], [`vec_box`], [`cast_ref_to_mut`]
* The `rust-clippy` repository is now part of the `rust-lang` org.
* Rename `stutter` to `module_name_repetitions`
* Merge `new_without_default_derive` into `new_without_default` lint
* Move `large_digit_groups` from `style` group to `pedantic`
* Expand `bool_comparison` to check for `<`, `<=`, `>`, `>=`, and `!=`
  comparisons against booleans
* Expand `no_effect` to detect writes to constants such as `A_CONST.field = 2`
* Expand `redundant_clone` to work on struct fields
* Expand `suspicious_else_formatting` to detect `if .. {..} {..}`
* Expand `use_self` to work on tuple structs and also in local macros
* Fix ICE in `result_map_unit_fn` and `option_map_unit_fn`
* Fix false positives in `implicit_return`
* Fix false positives in `use_self`
* Fix false negative in `clone_on_copy`
* Fix false positive in `doc_markdown`
* Fix false positive in `empty_loop`
* Fix false positive in `if_same_then_else`
* Fix false positive in `infinite_iter`
* Fix false positive in `question_mark`
* Fix false positive in `useless_asref`
* Fix false positive in `wildcard_dependencies`
* Fix false positive in `write_with_newline`
* Add suggestion to `explicit_write`
* Improve suggestions for `question_mark` lint
* Fix incorrect suggestion for `get_unwrap`

## Rust 1.32

Released 2019-01-17

[2e26fdc2...b2601be](https://github.com/rust-lang/rust-clippy/compare/2e26fdc2...b2601be)

* New lints: [`slow_vector_initialization`], `mem_discriminant_non_enum`,
  [`redundant_clone`], [`wildcard_dependencies`],
  [`into_iter_on_ref`], `into_iter_on_array`, [`deprecated_cfg_attr`],
  [`cargo_common_metadata`]
* Add support for `u128` and `i128` to integer related lints
* Add float support to `mistyped_literal_suffixes`
* Fix false positives in `use_self`
* Fix false positives in `missing_comma`
* Fix false positives in `new_ret_no_self`
* Fix false positives in `possible_missing_comma`
* Fix false positive in `integer_arithmetic` in constant items
* Fix false positive in `needless_borrow`
* Fix false positive in `out_of_bounds_indexing`
* Fix false positive in `new_without_default_derive`
* Fix false positive in `string_lit_as_bytes`
* Fix false negative in `out_of_bounds_indexing`
* Fix false negative in `use_self`. It will now also check existential types
* Fix incorrect suggestion for `redundant_closure_call`
* Fix various suggestions that contained expanded macros
* Fix `bool_comparison` triggering 3 times on on on the same code
* Expand `trivially_copy_pass_by_ref` to work on trait methods
* Improve suggestion for `needless_range_loop`
* Move `needless_pass_by_value` from `pedantic` group to `style`

## Rust 1.31

Released 2018-12-06

[125907ad..2e26fdc2](https://github.com/rust-lang/rust-clippy/compare/125907ad..2e26fdc2)

* Clippy has been relicensed under a dual MIT / Apache license.
  See [#3093](https://github.com/rust-lang/rust-clippy/issues/3093) for more
  information.
* With Rust 1.31, Clippy is no longer available via crates.io. The recommended
  installation method is via `rustup component add clippy`.
* New lints: [`redundant_pattern_matching`], [`unnecessary_filter_map`],
  [`unused_unit`], [`map_flatten`], [`mem_replace_option_with_none`]
* Fix ICE in `if_let_redundant_pattern_matching`
* Fix ICE in `needless_pass_by_value` when encountering a generic function
  argument with a lifetime parameter
* Fix ICE in `needless_range_loop`
* Fix ICE in `single_char_pattern` when encountering a constant value
* Fix false positive in `assign_op_pattern`
* Fix false positive in `boxed_local` on trait implementations
* Fix false positive in `cmp_owned`
* Fix false positive in `collapsible_if` when conditionals have comments
* Fix false positive in `double_parens`
* Fix false positive in `excessive_precision`
* Fix false positive in `explicit_counter_loop`
* Fix false positive in `fn_to_numeric_cast_with_truncation`
* Fix false positive in `map_clone`
* Fix false positive in `new_ret_no_self`
* Fix false positive in `new_without_default` when `new` is unsafe
* Fix false positive in `type_complexity` when using extern types
* Fix false positive in `useless_format`
* Fix false positive in `wrong_self_convention`
* Fix incorrect suggestion for `excessive_precision`
* Fix incorrect suggestion for `expect_fun_call`
* Fix incorrect suggestion for `get_unwrap`
* Fix incorrect suggestion for `useless_format`
* `fn_to_numeric_cast_with_truncation` lint can be disabled again
* Improve suggestions for `manual_memcpy`
* Improve help message for `needless_lifetimes`

## Rust 1.30

Released 2018-10-25

[14207503...125907ad](https://github.com/rust-lang/rust-clippy/compare/14207503...125907ad)

* Deprecate `assign_ops` lint
* New lints: [`mistyped_literal_suffixes`], [`ptr_offset_with_cast`],
  [`needless_collect`], [`copy_iterator`]
* `cargo clippy -V` now includes the Clippy commit hash of the Rust
  Clippy component
* Fix ICE in `implicit_hasher`
* Fix ICE when encountering `println!("{}" a);`
* Fix ICE when encountering a macro call in match statements
* Fix false positive in `default_trait_access`
* Fix false positive in `trivially_copy_pass_by_ref`
* Fix false positive in `similar_names`
* Fix false positive in `redundant_field_name`
* Fix false positive in `expect_fun_call`
* Fix false negative in `identity_conversion`
* Fix false negative in `explicit_counter_loop`
* Fix `range_plus_one` suggestion and false negative
* `print_with_newline` / `write_with_newline`: don't warn about string with several `\n`s in them
* Fix `useless_attribute` to also whitelist `unused_extern_crates`
* Fix incorrect suggestion for `single_char_pattern`
* Improve suggestion for `identity_conversion` lint
* Move `explicit_iter_loop` and `explicit_into_iter_loop` from `style` group to `pedantic`
* Move `range_plus_one` and `range_minus_one` from `nursery` group to `complexity`
* Move `shadow_unrelated` from `restriction` group to `pedantic`
* Move `indexing_slicing` from `pedantic` group to `restriction`

## Rust 1.29

Released 2018-09-13

[v0.0.212...14207503](https://github.com/rust-lang/rust-clippy/compare/v0.0.212...14207503)

* :tada: :tada: **Rust 1.29 is the first stable Rust that includes a bundled Clippy** :tada:
  :tada:
  You can now run `rustup component add clippy-preview` and then `cargo
  clippy` to run Clippy. This should put an end to the continuous nightly
  upgrades for Clippy users.
* Clippy now follows the Rust versioning scheme instead of its own
* Fix ICE when encountering a `while let (..) = x.iter()` construct
* Fix false positives in `use_self`
* Fix false positive in `trivially_copy_pass_by_ref`
* Fix false positive in `useless_attribute` lint
* Fix false positive in `print_literal`
* Fix `use_self` regressions
* Improve lint message for `neg_cmp_op_on_partial_ord`
* Improve suggestion highlight for `single_char_pattern`
* Improve suggestions for various print/write macro lints
* Improve website header

## 0.0.212 (2018-07-10)
* Rustup to *rustc 1.29.0-nightly (e06c87544 2018-07-06)*

## 0.0.211
* Rustup to *rustc 1.28.0-nightly (e3bf634e0 2018-06-28)*

## 0.0.210
* Rustup to *rustc 1.28.0-nightly (01cc982e9 2018-06-24)*

## 0.0.209
* Rustup to *rustc 1.28.0-nightly (523097979 2018-06-18)*

## 0.0.208
* Rustup to *rustc 1.28.0-nightly (86a8f1a63 2018-06-17)*

## 0.0.207
* Rustup to *rustc 1.28.0-nightly (2a0062974 2018-06-09)*

## 0.0.206
* Rustup to *rustc 1.28.0-nightly (5bf68db6e 2018-05-28)*

## 0.0.205
* Rustup to *rustc 1.28.0-nightly (990d8aa74 2018-05-25)*
* Rename `unused_lifetimes` to `extra_unused_lifetimes` because of naming conflict with new rustc lint

## 0.0.204
* Rustup to *rustc 1.28.0-nightly (71e87be38 2018-05-22)*

## 0.0.203
* Rustup to *rustc 1.28.0-nightly (a3085756e 2018-05-19)*
* Clippy attributes are now of the form `clippy::cyclomatic_complexity` instead of `clippy(cyclomatic_complexity)`

## 0.0.202
* Rustup to *rustc 1.28.0-nightly (952f344cd 2018-05-18)*

## 0.0.201
* Rustup to *rustc 1.27.0-nightly (2f2a11dfc 2018-05-16)*

## 0.0.200
* Rustup to *rustc 1.27.0-nightly (9fae15374 2018-05-13)*

## 0.0.199
* Rustup to *rustc 1.27.0-nightly (ff2ac35db 2018-05-12)*

## 0.0.198
* Rustup to *rustc 1.27.0-nightly (acd3871ba 2018-05-10)*

## 0.0.197
* Rustup to *rustc 1.27.0-nightly (428ea5f6b 2018-05-06)*

## 0.0.196
* Rustup to *rustc 1.27.0-nightly (e82261dfb 2018-05-03)*

## 0.0.195
* Rustup to *rustc 1.27.0-nightly (ac3c2288f 2018-04-18)*

## 0.0.194
* Rustup to *rustc 1.27.0-nightly (bd40cbbe1 2018-04-14)*
* New lints: [`cast_ptr_alignment`], [`transmute_ptr_to_ptr`], [`write_literal`], [`write_with_newline`], [`writeln_empty_string`]

## 0.0.193
* Rustup to *rustc 1.27.0-nightly (eeea94c11 2018-04-06)*

## 0.0.192
* Rustup to *rustc 1.27.0-nightly (fb44b4c0e 2018-04-04)*
* New lint: [`print_literal`]

## 0.0.191
* Rustup to *rustc 1.26.0-nightly (ae544ee1c 2018-03-29)*
* Lint audit; categorize lints as style, correctness, complexity, pedantic, nursery, restriction.

## 0.0.190
* Fix a bunch of intermittent cargo bugs

## 0.0.189
* Rustup to *rustc 1.26.0-nightly (5508b2714 2018-03-18)*

## 0.0.188
* Rustup to *rustc 1.26.0-nightly (392645394 2018-03-15)*
* New lint: [`while_immutable_condition`]

## 0.0.187
* Rustup to *rustc 1.26.0-nightly (322d7f7b9 2018-02-25)*
* New lints: [`redundant_field_names`], [`suspicious_arithmetic_impl`], [`suspicious_op_assign_impl`]

## 0.0.186
* Rustup to *rustc 1.25.0-nightly (0c6091fbd 2018-02-04)*
* Various false positive fixes

## 0.0.185
* Rustup to *rustc 1.25.0-nightly (56733bc9f 2018-02-01)*
* New lint: [`question_mark`]

## 0.0.184
* Rustup to *rustc 1.25.0-nightly (90eb44a58 2018-01-29)*
* New lints: [`double_comparisons`], [`empty_line_after_outer_attr`]

## 0.0.183
* Rustup to *rustc 1.25.0-nightly (21882aad7 2018-01-28)*
* New lint: [`misaligned_transmute`]

## 0.0.182
* Rustup to *rustc 1.25.0-nightly (a0dcecff9 2018-01-24)*
* New lint: [`decimal_literal_representation`]

## 0.0.181
* Rustup to *rustc 1.25.0-nightly (97520ccb1 2018-01-21)*
* New lints: [`else_if_without_else`], [`option_option`], [`unit_arg`], [`unnecessary_fold`]
* Removed `unit_expr`
* Various false positive fixes for [`needless_pass_by_value`]

## 0.0.180
* Rustup to *rustc 1.25.0-nightly (3f92e8d89 2018-01-14)*

## 0.0.179
* Rustup to *rustc 1.25.0-nightly (61452e506 2018-01-09)*

## 0.0.178
* Rustup to *rustc 1.25.0-nightly (ee220daca 2018-01-07)*

## 0.0.177
* Rustup to *rustc 1.24.0-nightly (250b49205 2017-12-21)*
* New lint: [`match_as_ref`]

## 0.0.176
* Rustup to *rustc 1.24.0-nightly (0077d128d 2017-12-14)*

## 0.0.175
* Rustup to *rustc 1.24.0-nightly (bb42071f6 2017-12-01)*

## 0.0.174
* Rustup to *rustc 1.23.0-nightly (63739ab7b 2017-11-21)*

## 0.0.173
* Rustup to *rustc 1.23.0-nightly (33374fa9d 2017-11-20)*

## 0.0.172
* Rustup to *rustc 1.23.0-nightly (d0f8e2913 2017-11-16)*

## 0.0.171
* Rustup to *rustc 1.23.0-nightly (ff0f5de3b 2017-11-14)*

## 0.0.170
* Rustup to *rustc 1.23.0-nightly (d6b06c63a 2017-11-09)*

## 0.0.169
* Rustup to *rustc 1.23.0-nightly (3b82e4c74 2017-11-05)*
* New lints: [`just_underscores_and_digits`], `result_map_unwrap_or_else`, [`transmute_bytes_to_str`]

## 0.0.168
* Rustup to *rustc 1.23.0-nightly (f0fe716db 2017-10-30)*

## 0.0.167
* Rustup to *rustc 1.23.0-nightly (90ef3372e 2017-10-29)*
* New lints: `const_static_lifetime`, [`erasing_op`], [`fallible_impl_from`], [`println_empty_string`], [`useless_asref`]

## 0.0.166
* Rustup to *rustc 1.22.0-nightly (b7960878b 2017-10-18)*
* New lints: [`explicit_write`], `identity_conversion`, [`implicit_hasher`], `invalid_ref`, [`option_map_or_none`],
  [`range_minus_one`], [`range_plus_one`], [`transmute_int_to_bool`], [`transmute_int_to_char`],
  [`transmute_int_to_float`]

## 0.0.165
* Rust upgrade to rustc 1.22.0-nightly (0e6f4cf51 2017-09-27)
* New lint: [`mut_range_bound`]

## 0.0.164
* Update to *rustc 1.22.0-nightly (6c476ce46 2017-09-25)*
* New lint: [`int_plus_one`]

## 0.0.163
* Update to *rustc 1.22.0-nightly (14039a42a 2017-09-22)*

## 0.0.162
* Update to *rustc 1.22.0-nightly (0701b37d9 2017-09-18)*
* New lint: [`chars_last_cmp`]
* Improved suggestions for [`needless_borrow`], [`ptr_arg`],

## 0.0.161
* Update to *rustc 1.22.0-nightly (539f2083d 2017-09-13)*

## 0.0.160
* Update to *rustc 1.22.0-nightly (dd08c3070 2017-09-12)*

## 0.0.159
* Update to *rustc 1.22.0-nightly (eba374fb2 2017-09-11)*
* New lint: [`clone_on_ref_ptr`]

## 0.0.158
* New lint: [`manual_memcpy`]
* [`cast_lossless`] no longer has redundant parentheses in its suggestions
* Update to *rustc 1.22.0-nightly (dead08cb3 2017-09-08)*

## 0.0.157 - 2017-09-04
* Update to *rustc 1.22.0-nightly (981ce7d8d 2017-09-03)*
* New lint: `unit_expr`

## 0.0.156 - 2017-09-03
* Update to *rustc 1.22.0-nightly (744dd6c1d 2017-09-02)*

## 0.0.155
* Update to *rustc 1.21.0-nightly (c11f689d2 2017-08-29)*
* New lint: [`infinite_iter`], [`maybe_infinite_iter`], [`cast_lossless`]

## 0.0.154
* Update to *rustc 1.21.0-nightly (2c0558f63 2017-08-24)*
* Fix [`use_self`] triggering inside derives
* Add support for linting an entire workspace with `cargo clippy --all`
* New lint: [`naive_bytecount`]

## 0.0.153
* Update to *rustc 1.21.0-nightly (8c303ed87 2017-08-20)*
* New lint: [`use_self`]

## 0.0.152
* Update to *rustc 1.21.0-nightly (df511d554 2017-08-14)*

## 0.0.151
* Update to *rustc 1.21.0-nightly (13d94d5fa 2017-08-10)*

## 0.0.150
* Update to *rustc 1.21.0-nightly (215e0b10e 2017-08-08)*

## 0.0.148
* Update to *rustc 1.21.0-nightly (37c7d0ebb 2017-07-31)*
* New lints: [`unreadable_literal`], [`inconsistent_digit_grouping`], [`large_digit_groups`]

## 0.0.147
* Update to *rustc 1.21.0-nightly (aac223f4f 2017-07-30)*

## 0.0.146
* Update to *rustc 1.21.0-nightly (52a330969 2017-07-27)*
* Fixes false positives in `inline_always`
* Fixes false negatives in `panic_params`

## 0.0.145
* Update to *rustc 1.20.0-nightly (afe145d22 2017-07-23)*

## 0.0.144
* Update to *rustc 1.20.0-nightly (086eaa78e 2017-07-15)*

## 0.0.143
* Update to *rustc 1.20.0-nightly (d84693b93 2017-07-09)*
* Fix `cargo clippy` crashing on `dylib` projects
* Fix false positives around `nested_while_let` and `never_loop`

## 0.0.142
* Update to *rustc 1.20.0-nightly (067971139 2017-07-02)*

## 0.0.141
* Rewrite of the `doc_markdown` lint.
* Deprecated [`range_step_by_zero`]
* New lint: [`iterator_step_by_zero`]
* New lint: [`needless_borrowed_reference`]
* Update to *rustc 1.20.0-nightly (69c65d296 2017-06-28)*

## 0.0.140 - 2017-06-16
* Update to *rustc 1.19.0-nightly (258ae6dd9 2017-06-15)*

## 0.0.139 — 2017-06-10
* Update to *rustc 1.19.0-nightly (4bf5c99af 2017-06-10)*
* Fix bugs with for loop desugaring
* Check for [`AsRef`]/[`AsMut`] arguments in [`wrong_self_convention`]

## 0.0.138 — 2017-06-05
* Update to *rustc 1.19.0-nightly (0418fa9d3 2017-06-04)*

## 0.0.137 — 2017-06-05
* Update to *rustc 1.19.0-nightly (6684d176c 2017-06-03)*

## 0.0.136 — 2017—05—26
* Update to *rustc 1.19.0-nightly (557967766 2017-05-26)*

## 0.0.135 — 2017—05—24
* Update to *rustc 1.19.0-nightly (5b13bff52 2017-05-23)*

## 0.0.134 — 2017—05—19
* Update to *rustc 1.19.0-nightly (0ed1ec9f9 2017-05-18)*

## 0.0.133 — 2017—05—14
* Update to *rustc 1.19.0-nightly (826d8f385 2017-05-13)*

## 0.0.132 — 2017—05—05
* Fix various bugs and some ices

## 0.0.131 — 2017—05—04
* Update to *rustc 1.19.0-nightly (2d4ed8e0c 2017-05-03)*

## 0.0.130 — 2017—05—03
* Update to *rustc 1.19.0-nightly (6a5fc9eec 2017-05-02)*

## 0.0.129 — 2017-05-01
* Update to *rustc 1.19.0-nightly (06fb4d256 2017-04-30)*

## 0.0.128 — 2017-04-28
* Update to *rustc 1.18.0-nightly (94e884b63 2017-04-27)*

## 0.0.127 — 2017-04-27
* Update to *rustc 1.18.0-nightly (036983201 2017-04-26)*
* New lint: [`needless_continue`]

## 0.0.126 — 2017-04-24
* Update to *rustc 1.18.0-nightly (2bd4b5c6d 2017-04-23)*

## 0.0.125 — 2017-04-19
* Update to *rustc 1.18.0-nightly (9f2abadca 2017-04-18)*

## 0.0.124 — 2017-04-16
* Update to *rustc 1.18.0-nightly (d5cf1cb64 2017-04-15)*

## 0.0.123 — 2017-04-07
* Fix various false positives

## 0.0.122 — 2017-04-07
* Rustup to *rustc 1.18.0-nightly (91ae22a01 2017-04-05)*
* New lint: [`op_ref`]

## 0.0.121 — 2017-03-21
* Rustup to *rustc 1.17.0-nightly (134c4a0f0 2017-03-20)*

## 0.0.120 — 2017-03-17
* Rustup to *rustc 1.17.0-nightly (0aeb9c129 2017-03-15)*

## 0.0.119 — 2017-03-13
* Rustup to *rustc 1.17.0-nightly (824c9ebbd 2017-03-12)*

## 0.0.118 — 2017-03-05
* Rustup to *rustc 1.17.0-nightly (b1e31766d 2017-03-03)*

## 0.0.117 — 2017-03-01
* Rustup to *rustc 1.17.0-nightly (be760566c 2017-02-28)*

## 0.0.116 — 2017-02-28
* Fix `cargo clippy` on 64 bit windows systems

## 0.0.115 — 2017-02-27
* Rustup to *rustc 1.17.0-nightly (60a0edc6c 2017-02-26)*
* New lints: [`zero_ptr`], [`never_loop`], [`mut_from_ref`]

## 0.0.114 — 2017-02-08
* Rustup to *rustc 1.17.0-nightly (c49d10207 2017-02-07)*
* Tests are now ui tests (testing the exact output of rustc)

## 0.0.113 — 2017-02-04
* Rustup to *rustc 1.16.0-nightly (eedaa94e3 2017-02-02)*
* New lint: [`large_enum_variant`]
* `explicit_into_iter_loop` provides suggestions

## 0.0.112 — 2017-01-27
* Rustup to *rustc 1.16.0-nightly (df8debf6d 2017-01-25)*

## 0.0.111 — 2017-01-21
* Rustup to *rustc 1.16.0-nightly (a52da95ce 2017-01-20)*

## 0.0.110 — 2017-01-20
* Add badges and categories to `Cargo.toml`

## 0.0.109 — 2017-01-19
* Update to *rustc 1.16.0-nightly (c07a6ae77 2017-01-17)*

## 0.0.108 — 2017-01-12
* Update to *rustc 1.16.0-nightly (2782e8f8f 2017-01-12)*

## 0.0.107 — 2017-01-11
* Update regex dependency
* Fix FP when matching `&&mut` by `&ref`
* Reintroduce `for (_, x) in &mut hash_map` -> `for x in hash_map.values_mut()`
* New lints: [`unused_io_amount`], [`forget_ref`], [`short_circuit_statement`]

## 0.0.106 — 2017-01-04
* Fix FP introduced by rustup in [`wrong_self_convention`]

## 0.0.105 — 2017-01-04
* Update to *rustc 1.16.0-nightly (468227129 2017-01-03)*
* New lints: [`deref_addrof`], [`double_parens`], [`pub_enum_variant_names`]
* Fix suggestion in [`new_without_default`]
* FP fix in [`absurd_extreme_comparisons`]

## 0.0.104 — 2016-12-15
* Update to *rustc 1.15.0-nightly (8f02c429a 2016-12-15)*

## 0.0.103 — 2016-11-25
* Update to *rustc 1.15.0-nightly (d5814b03e 2016-11-23)*

## 0.0.102 — 2016-11-24
* Update to *rustc 1.15.0-nightly (3bf2be9ce 2016-11-22)*

## 0.0.101 — 2016-11-23
* Update to *rustc 1.15.0-nightly (7b3eeea22 2016-11-21)*
* New lint: [`string_extend_chars`]

## 0.0.100 — 2016-11-20
* Update to *rustc 1.15.0-nightly (ac635aa95 2016-11-18)*

## 0.0.99 — 2016-11-18
* Update to rustc 1.15.0-nightly (0ed951993 2016-11-14)
* New lint: [`get_unwrap`]

## 0.0.98 — 2016-11-08
* Fixes an issue due to a change in how cargo handles `--sysroot`, which broke `cargo clippy`

## 0.0.97 — 2016-11-03
* For convenience, `cargo clippy` defines a `cargo-clippy` feature. This was
  previously added for a short time under the name `clippy` but removed for
  compatibility.
* `cargo clippy --help` is more helping (and less helpful :smile:)
* Rustup to *rustc 1.14.0-nightly (5665bdf3e 2016-11-02)*
* New lints: [`if_let_redundant_pattern_matching`], [`partialeq_ne_impl`]

## 0.0.96 — 2016-10-22
* Rustup to *rustc 1.14.0-nightly (f09420685 2016-10-20)*
* New lint: [`iter_skip_next`]

## 0.0.95 — 2016-10-06
* Rustup to *rustc 1.14.0-nightly (3210fd5c2 2016-10-05)*

## 0.0.94 — 2016-10-04
* Fixes bustage on Windows due to forbidden directory name

## 0.0.93 — 2016-10-03
* Rustup to *rustc 1.14.0-nightly (144af3e97 2016-10-02)*
* `option_map_unwrap_or` and `option_map_unwrap_or_else` are now
  allowed by default.
* New lint: [`explicit_into_iter_loop`]

## 0.0.92 — 2016-09-30
* Rustup to *rustc 1.14.0-nightly (289f3a4ca 2016-09-29)*

## 0.0.91 — 2016-09-28
* Rustup to *rustc 1.13.0-nightly (d0623cf7b 2016-09-26)*

## 0.0.90 — 2016-09-09
* Rustup to *rustc 1.13.0-nightly (f1f40f850 2016-09-09)*

## 0.0.89 — 2016-09-06
* Rustup to *rustc 1.13.0-nightly (cbe4de78e 2016-09-05)*

## 0.0.88 — 2016-09-04
* Rustup to *rustc 1.13.0-nightly (70598e04f 2016-09-03)*
* The following lints are not new but were only usable through the `clippy`
  lint groups: [`filter_next`], `for_loop_over_option`,
  `for_loop_over_result` and [`match_overlapping_arm`]. You should now be
  able to `#[allow/deny]` them individually and they are available directly
  through `cargo clippy`.

## 0.0.87 — 2016-08-31
* Rustup to *rustc 1.13.0-nightly (eac41469d 2016-08-30)*
* New lints: [`builtin_type_shadow`]
* Fix FP in [`zero_prefixed_literal`] and `0b`/`0o`

## 0.0.86 — 2016-08-28
* Rustup to *rustc 1.13.0-nightly (a23064af5 2016-08-27)*
* New lints: [`missing_docs_in_private_items`], [`zero_prefixed_literal`]

## 0.0.85 — 2016-08-19
* Fix ICE with [`useless_attribute`]
* [`useless_attribute`] ignores `unused_imports` on `use` statements

## 0.0.84 — 2016-08-18
* Rustup to *rustc 1.13.0-nightly (aef6971ca 2016-08-17)*

## 0.0.83 — 2016-08-17
* Rustup to *rustc 1.12.0-nightly (1bf5fa326 2016-08-16)*
* New lints: [`print_with_newline`], [`useless_attribute`]

## 0.0.82 — 2016-08-17
* Rustup to *rustc 1.12.0-nightly (197be89f3 2016-08-15)*
* New lint: [`module_inception`]

## 0.0.81 — 2016-08-14
* Rustup to *rustc 1.12.0-nightly (1deb02ea6 2016-08-12)*
* New lints: [`eval_order_dependence`], [`mixed_case_hex_literals`], [`unseparated_literal_suffix`]
* False positive fix in [`too_many_arguments`]
* Addition of functionality to [`needless_borrow`]
* Suggestions for [`clone_on_copy`]
* Bug fix in [`wrong_self_convention`]
* Doc improvements

## 0.0.80 — 2016-07-31
* Rustup to *rustc 1.12.0-nightly (1225e122f 2016-07-30)*
* New lints: [`misrefactored_assign_op`], [`serde_api_misuse`]

## 0.0.79 — 2016-07-10
* Rustup to *rustc 1.12.0-nightly (f93aaf84c 2016-07-09)*
* Major suggestions refactoring

## 0.0.78 — 2016-07-02
* Rustup to *rustc 1.11.0-nightly (01411937f 2016-07-01)*
* New lints: [`wrong_transmute`], [`double_neg`], [`filter_map`]
* For compatibility, `cargo clippy` does not defines the `clippy` feature
  introduced in 0.0.76 anymore
* [`collapsible_if`] now considers `if let`

## 0.0.77 — 2016-06-21
* Rustup to *rustc 1.11.0-nightly (5522e678b 2016-06-20)*
* New lints: `stutter` and [`iter_nth`]

## 0.0.76 — 2016-06-10
* Rustup to *rustc 1.11.0-nightly (7d2f75a95 2016-06-09)*
* `cargo clippy` now automatically defines the `clippy` feature
* New lint: [`not_unsafe_ptr_arg_deref`]

## 0.0.75 — 2016-06-08
* Rustup to *rustc 1.11.0-nightly (763f9234b 2016-06-06)*

## 0.0.74 — 2016-06-07
* Fix bug with `cargo-clippy` JSON parsing
* Add the `CLIPPY_DISABLE_DOCS_LINKS` environment variable to deactivate the
  “for further information visit *lint-link*” message.

## 0.0.73 — 2016-06-05
* Fix false positives in [`useless_let_if_seq`]

## 0.0.72 — 2016-06-04
* Fix false positives in [`useless_let_if_seq`]

## 0.0.71 — 2016-05-31
* Rustup to *rustc 1.11.0-nightly (a967611d8 2016-05-30)*
* New lint: [`useless_let_if_seq`]

## 0.0.70 — 2016-05-28
* Rustup to *rustc 1.10.0-nightly (7bddce693 2016-05-27)*
* [`invalid_regex`] and [`trivial_regex`] can now warn on `RegexSet::new`,
  `RegexBuilder::new` and byte regexes

## 0.0.69 — 2016-05-20
* Rustup to *rustc 1.10.0-nightly (476fe6eef 2016-05-21)*
* [`used_underscore_binding`] has been made `Allow` temporarily

## 0.0.68 — 2016-05-17
* Rustup to *rustc 1.10.0-nightly (cd6a40017 2016-05-16)*
* New lint: [`unnecessary_operation`]

## 0.0.67 — 2016-05-12
* Rustup to *rustc 1.10.0-nightly (22ac88f1a 2016-05-11)*

## 0.0.66 — 2016-05-11
* New `cargo clippy` subcommand
* New lints: [`assign_op_pattern`], [`assign_ops`], [`needless_borrow`]

## 0.0.65 — 2016-05-08
* Rustup to *rustc 1.10.0-nightly (62e2b2fb7 2016-05-06)*
* New lints: [`float_arithmetic`], [`integer_arithmetic`]

## 0.0.64 — 2016-04-26
* Rustup to *rustc 1.10.0-nightly (645dd013a 2016-04-24)*
* New lints: `temporary_cstring_as_ptr`, [`unsafe_removed_from_name`], and [`mem_forget`]

## 0.0.63 — 2016-04-08
* Rustup to *rustc 1.9.0-nightly (7979dd608 2016-04-07)*

## 0.0.62 — 2016-04-07
* Rustup to *rustc 1.9.0-nightly (bf5da36f1 2016-04-06)*

## 0.0.61 — 2016-04-03
* Rustup to *rustc 1.9.0-nightly (5ab11d72c 2016-04-02)*
* New lint: [`invalid_upcast_comparisons`]

## 0.0.60 — 2016-04-01
* Rustup to *rustc 1.9.0-nightly (e1195c24b 2016-03-31)*

## 0.0.59 — 2016-03-31
* Rustup to *rustc 1.9.0-nightly (30a3849f2 2016-03-30)*
* New lints: [`logic_bug`], [`nonminimal_bool`]
* Fixed: [`match_same_arms`] now ignores arms with guards
* Improved: [`useless_vec`] now warns on `for … in vec![…]`

## 0.0.58 — 2016-03-27
* Rustup to *rustc 1.9.0-nightly (d5a91e695 2016-03-26)*
* New lint: [`doc_markdown`]

## 0.0.57 — 2016-03-27
* Update to *rustc 1.9.0-nightly (a1e29daf1 2016-03-25)*
* Deprecated lints: [`str_to_string`], [`string_to_string`], [`unstable_as_slice`], [`unstable_as_mut_slice`]
* New lint: [`crosspointer_transmute`]

## 0.0.56 — 2016-03-23
* Update to *rustc 1.9.0-nightly (0dcc413e4 2016-03-22)*
* New lints: [`many_single_char_names`] and [`similar_names`]

## 0.0.55 — 2016-03-21
* Update to *rustc 1.9.0-nightly (02310fd31 2016-03-19)*

## 0.0.54 — 2016-03-16
* Update to *rustc 1.9.0-nightly (c66d2380a 2016-03-15)*

## 0.0.53 — 2016-03-15
* Add a [configuration file]

## ~~0.0.52~~

## 0.0.51 — 2016-03-13
* Add `str` to types considered by [`len_zero`]
* New lints: [`indexing_slicing`]

## 0.0.50 — 2016-03-11
* Update to *rustc 1.9.0-nightly (c9629d61c 2016-03-10)*

## 0.0.49 — 2016-03-09
* Update to *rustc 1.9.0-nightly (eabfc160f 2016-03-08)*
* New lints: [`overflow_check_conditional`], `unused_label`, [`new_without_default`]

## 0.0.48 — 2016-03-07
* Fixed: ICE in [`needless_range_loop`] with globals

## 0.0.47 — 2016-03-07
* Update to *rustc 1.9.0-nightly (998a6720b 2016-03-07)*
* New lint: [`redundant_closure_call`]

[`AsMut`]: https://doc.rust-lang.org/std/convert/trait.AsMut.html
[`AsRef`]: https://doc.rust-lang.org/std/convert/trait.AsRef.html
[configuration file]: ./rust-clippy#configuration
[pull3665]: https://github.com/rust-lang/rust-clippy/pull/3665
[adding_lints]: https://github.com/rust-lang/rust-clippy/blob/master/book/src/development/adding_lints.md
[`README.md`]: https://github.com/rust-lang/rust-clippy/blob/master/README.md

<!-- lint disable no-unused-definitions -->
<!-- begin autogenerated links to lint list -->
[`absurd_extreme_comparisons`]: https://rust-lang.github.io/rust-clippy/master/index.html#absurd_extreme_comparisons
[`alloc_instead_of_core`]: https://rust-lang.github.io/rust-clippy/master/index.html#alloc_instead_of_core
[`allow_attributes`]: https://rust-lang.github.io/rust-clippy/master/index.html#allow_attributes
[`allow_attributes_without_reason`]: https://rust-lang.github.io/rust-clippy/master/index.html#allow_attributes_without_reason
[`almost_complete_letter_range`]: https://rust-lang.github.io/rust-clippy/master/index.html#almost_complete_letter_range
[`almost_complete_range`]: https://rust-lang.github.io/rust-clippy/master/index.html#almost_complete_range
[`almost_swapped`]: https://rust-lang.github.io/rust-clippy/master/index.html#almost_swapped
[`approx_constant`]: https://rust-lang.github.io/rust-clippy/master/index.html#approx_constant
[`arithmetic_side_effects`]: https://rust-lang.github.io/rust-clippy/master/index.html#arithmetic_side_effects
[`as_conversions`]: https://rust-lang.github.io/rust-clippy/master/index.html#as_conversions
[`as_ptr_cast_mut`]: https://rust-lang.github.io/rust-clippy/master/index.html#as_ptr_cast_mut
[`as_underscore`]: https://rust-lang.github.io/rust-clippy/master/index.html#as_underscore
[`assertions_on_constants`]: https://rust-lang.github.io/rust-clippy/master/index.html#assertions_on_constants
[`assertions_on_result_states`]: https://rust-lang.github.io/rust-clippy/master/index.html#assertions_on_result_states
[`assign_op_pattern`]: https://rust-lang.github.io/rust-clippy/master/index.html#assign_op_pattern
[`assign_ops`]: https://rust-lang.github.io/rust-clippy/master/index.html#assign_ops
[`async_yields_async`]: https://rust-lang.github.io/rust-clippy/master/index.html#async_yields_async
[`await_holding_invalid_type`]: https://rust-lang.github.io/rust-clippy/master/index.html#await_holding_invalid_type
[`await_holding_lock`]: https://rust-lang.github.io/rust-clippy/master/index.html#await_holding_lock
[`await_holding_refcell_ref`]: https://rust-lang.github.io/rust-clippy/master/index.html#await_holding_refcell_ref
[`bad_bit_mask`]: https://rust-lang.github.io/rust-clippy/master/index.html#bad_bit_mask
[`bind_instead_of_map`]: https://rust-lang.github.io/rust-clippy/master/index.html#bind_instead_of_map
[`blacklisted_name`]: https://rust-lang.github.io/rust-clippy/master/index.html#blacklisted_name
[`blanket_clippy_restriction_lints`]: https://rust-lang.github.io/rust-clippy/master/index.html#blanket_clippy_restriction_lints
[`block_in_if_condition_expr`]: https://rust-lang.github.io/rust-clippy/master/index.html#block_in_if_condition_expr
[`block_in_if_condition_stmt`]: https://rust-lang.github.io/rust-clippy/master/index.html#block_in_if_condition_stmt
[`blocks_in_if_conditions`]: https://rust-lang.github.io/rust-clippy/master/index.html#blocks_in_if_conditions
[`bool_assert_comparison`]: https://rust-lang.github.io/rust-clippy/master/index.html#bool_assert_comparison
[`bool_comparison`]: https://rust-lang.github.io/rust-clippy/master/index.html#bool_comparison
[`bool_to_int_with_if`]: https://rust-lang.github.io/rust-clippy/master/index.html#bool_to_int_with_if
[`borrow_as_ptr`]: https://rust-lang.github.io/rust-clippy/master/index.html#borrow_as_ptr
[`borrow_deref_ref`]: https://rust-lang.github.io/rust-clippy/master/index.html#borrow_deref_ref
[`borrow_interior_mutable_const`]: https://rust-lang.github.io/rust-clippy/master/index.html#borrow_interior_mutable_const
[`borrowed_box`]: https://rust-lang.github.io/rust-clippy/master/index.html#borrowed_box
[`box_collection`]: https://rust-lang.github.io/rust-clippy/master/index.html#box_collection
[`box_default`]: https://rust-lang.github.io/rust-clippy/master/index.html#box_default
[`box_vec`]: https://rust-lang.github.io/rust-clippy/master/index.html#box_vec
[`boxed_local`]: https://rust-lang.github.io/rust-clippy/master/index.html#boxed_local
[`branches_sharing_code`]: https://rust-lang.github.io/rust-clippy/master/index.html#branches_sharing_code
[`builtin_type_shadow`]: https://rust-lang.github.io/rust-clippy/master/index.html#builtin_type_shadow
[`bytes_count_to_len`]: https://rust-lang.github.io/rust-clippy/master/index.html#bytes_count_to_len
[`bytes_nth`]: https://rust-lang.github.io/rust-clippy/master/index.html#bytes_nth
[`cargo_common_metadata`]: https://rust-lang.github.io/rust-clippy/master/index.html#cargo_common_metadata
[`case_sensitive_file_extension_comparisons`]: https://rust-lang.github.io/rust-clippy/master/index.html#case_sensitive_file_extension_comparisons
[`cast_abs_to_unsigned`]: https://rust-lang.github.io/rust-clippy/master/index.html#cast_abs_to_unsigned
[`cast_enum_constructor`]: https://rust-lang.github.io/rust-clippy/master/index.html#cast_enum_constructor
[`cast_enum_truncation`]: https://rust-lang.github.io/rust-clippy/master/index.html#cast_enum_truncation
[`cast_lossless`]: https://rust-lang.github.io/rust-clippy/master/index.html#cast_lossless
[`cast_nan_to_int`]: https://rust-lang.github.io/rust-clippy/master/index.html#cast_nan_to_int
[`cast_possible_truncation`]: https://rust-lang.github.io/rust-clippy/master/index.html#cast_possible_truncation
[`cast_possible_wrap`]: https://rust-lang.github.io/rust-clippy/master/index.html#cast_possible_wrap
[`cast_precision_loss`]: https://rust-lang.github.io/rust-clippy/master/index.html#cast_precision_loss
[`cast_ptr_alignment`]: https://rust-lang.github.io/rust-clippy/master/index.html#cast_ptr_alignment
[`cast_ref_to_mut`]: https://rust-lang.github.io/rust-clippy/master/index.html#cast_ref_to_mut
[`cast_sign_loss`]: https://rust-lang.github.io/rust-clippy/master/index.html#cast_sign_loss
[`cast_slice_different_sizes`]: https://rust-lang.github.io/rust-clippy/master/index.html#cast_slice_different_sizes
[`cast_slice_from_raw_parts`]: https://rust-lang.github.io/rust-clippy/master/index.html#cast_slice_from_raw_parts
[`char_lit_as_u8`]: https://rust-lang.github.io/rust-clippy/master/index.html#char_lit_as_u8
[`chars_last_cmp`]: https://rust-lang.github.io/rust-clippy/master/index.html#chars_last_cmp
[`chars_next_cmp`]: https://rust-lang.github.io/rust-clippy/master/index.html#chars_next_cmp
[`checked_conversions`]: https://rust-lang.github.io/rust-clippy/master/index.html#checked_conversions
[`clone_double_ref`]: https://rust-lang.github.io/rust-clippy/master/index.html#clone_double_ref
[`clone_on_copy`]: https://rust-lang.github.io/rust-clippy/master/index.html#clone_on_copy
[`clone_on_ref_ptr`]: https://rust-lang.github.io/rust-clippy/master/index.html#clone_on_ref_ptr
[`cloned_instead_of_copied`]: https://rust-lang.github.io/rust-clippy/master/index.html#cloned_instead_of_copied
[`cmp_nan`]: https://rust-lang.github.io/rust-clippy/master/index.html#cmp_nan
[`cmp_null`]: https://rust-lang.github.io/rust-clippy/master/index.html#cmp_null
[`cmp_owned`]: https://rust-lang.github.io/rust-clippy/master/index.html#cmp_owned
[`cognitive_complexity`]: https://rust-lang.github.io/rust-clippy/master/index.html#cognitive_complexity
[`collapsible_else_if`]: https://rust-lang.github.io/rust-clippy/master/index.html#collapsible_else_if
[`collapsible_if`]: https://rust-lang.github.io/rust-clippy/master/index.html#collapsible_if
[`collapsible_match`]: https://rust-lang.github.io/rust-clippy/master/index.html#collapsible_match
[`collapsible_str_replace`]: https://rust-lang.github.io/rust-clippy/master/index.html#collapsible_str_replace
[`collection_is_never_read`]: https://rust-lang.github.io/rust-clippy/master/index.html#collection_is_never_read
[`comparison_chain`]: https://rust-lang.github.io/rust-clippy/master/index.html#comparison_chain
[`comparison_to_empty`]: https://rust-lang.github.io/rust-clippy/master/index.html#comparison_to_empty
[`const_static_lifetime`]: https://rust-lang.github.io/rust-clippy/master/index.html#const_static_lifetime
[`copy_iterator`]: https://rust-lang.github.io/rust-clippy/master/index.html#copy_iterator
[`crate_in_macro_def`]: https://rust-lang.github.io/rust-clippy/master/index.html#crate_in_macro_def
[`create_dir`]: https://rust-lang.github.io/rust-clippy/master/index.html#create_dir
[`crosspointer_transmute`]: https://rust-lang.github.io/rust-clippy/master/index.html#crosspointer_transmute
[`cyclomatic_complexity`]: https://rust-lang.github.io/rust-clippy/master/index.html#cyclomatic_complexity
[`dbg_macro`]: https://rust-lang.github.io/rust-clippy/master/index.html#dbg_macro
[`debug_assert_with_mut_call`]: https://rust-lang.github.io/rust-clippy/master/index.html#debug_assert_with_mut_call
[`decimal_literal_representation`]: https://rust-lang.github.io/rust-clippy/master/index.html#decimal_literal_representation
[`declare_interior_mutable_const`]: https://rust-lang.github.io/rust-clippy/master/index.html#declare_interior_mutable_const
[`default_instead_of_iter_empty`]: https://rust-lang.github.io/rust-clippy/master/index.html#default_instead_of_iter_empty
[`default_numeric_fallback`]: https://rust-lang.github.io/rust-clippy/master/index.html#default_numeric_fallback
[`default_trait_access`]: https://rust-lang.github.io/rust-clippy/master/index.html#default_trait_access
[`default_union_representation`]: https://rust-lang.github.io/rust-clippy/master/index.html#default_union_representation
[`deprecated_cfg_attr`]: https://rust-lang.github.io/rust-clippy/master/index.html#deprecated_cfg_attr
[`deprecated_semver`]: https://rust-lang.github.io/rust-clippy/master/index.html#deprecated_semver
[`deref_addrof`]: https://rust-lang.github.io/rust-clippy/master/index.html#deref_addrof
[`deref_by_slicing`]: https://rust-lang.github.io/rust-clippy/master/index.html#deref_by_slicing
[`derivable_impls`]: https://rust-lang.github.io/rust-clippy/master/index.html#derivable_impls
[`derive_hash_xor_eq`]: https://rust-lang.github.io/rust-clippy/master/index.html#derive_hash_xor_eq
[`derive_ord_xor_partial_ord`]: https://rust-lang.github.io/rust-clippy/master/index.html#derive_ord_xor_partial_ord
[`derive_partial_eq_without_eq`]: https://rust-lang.github.io/rust-clippy/master/index.html#derive_partial_eq_without_eq
[`derived_hash_with_manual_eq`]: https://rust-lang.github.io/rust-clippy/master/index.html#derived_hash_with_manual_eq
[`disallowed_macros`]: https://rust-lang.github.io/rust-clippy/master/index.html#disallowed_macros
[`disallowed_method`]: https://rust-lang.github.io/rust-clippy/master/index.html#disallowed_method
[`disallowed_methods`]: https://rust-lang.github.io/rust-clippy/master/index.html#disallowed_methods
[`disallowed_names`]: https://rust-lang.github.io/rust-clippy/master/index.html#disallowed_names
[`disallowed_script_idents`]: https://rust-lang.github.io/rust-clippy/master/index.html#disallowed_script_idents
[`disallowed_type`]: https://rust-lang.github.io/rust-clippy/master/index.html#disallowed_type
[`disallowed_types`]: https://rust-lang.github.io/rust-clippy/master/index.html#disallowed_types
[`diverging_sub_expression`]: https://rust-lang.github.io/rust-clippy/master/index.html#diverging_sub_expression
[`doc_link_with_quotes`]: https://rust-lang.github.io/rust-clippy/master/index.html#doc_link_with_quotes
[`doc_markdown`]: https://rust-lang.github.io/rust-clippy/master/index.html#doc_markdown
[`double_comparisons`]: https://rust-lang.github.io/rust-clippy/master/index.html#double_comparisons
[`double_must_use`]: https://rust-lang.github.io/rust-clippy/master/index.html#double_must_use
[`double_neg`]: https://rust-lang.github.io/rust-clippy/master/index.html#double_neg
[`double_parens`]: https://rust-lang.github.io/rust-clippy/master/index.html#double_parens
[`drop_bounds`]: https://rust-lang.github.io/rust-clippy/master/index.html#drop_bounds
[`drop_copy`]: https://rust-lang.github.io/rust-clippy/master/index.html#drop_copy
[`drop_non_drop`]: https://rust-lang.github.io/rust-clippy/master/index.html#drop_non_drop
[`drop_ref`]: https://rust-lang.github.io/rust-clippy/master/index.html#drop_ref
[`duplicate_mod`]: https://rust-lang.github.io/rust-clippy/master/index.html#duplicate_mod
[`duplicate_underscore_argument`]: https://rust-lang.github.io/rust-clippy/master/index.html#duplicate_underscore_argument
[`duration_subsec`]: https://rust-lang.github.io/rust-clippy/master/index.html#duration_subsec
[`else_if_without_else`]: https://rust-lang.github.io/rust-clippy/master/index.html#else_if_without_else
[`empty_drop`]: https://rust-lang.github.io/rust-clippy/master/index.html#empty_drop
[`empty_enum`]: https://rust-lang.github.io/rust-clippy/master/index.html#empty_enum
[`empty_line_after_outer_attr`]: https://rust-lang.github.io/rust-clippy/master/index.html#empty_line_after_outer_attr
[`empty_loop`]: https://rust-lang.github.io/rust-clippy/master/index.html#empty_loop
[`empty_structs_with_brackets`]: https://rust-lang.github.io/rust-clippy/master/index.html#empty_structs_with_brackets
[`enum_clike_unportable_variant`]: https://rust-lang.github.io/rust-clippy/master/index.html#enum_clike_unportable_variant
[`enum_glob_use`]: https://rust-lang.github.io/rust-clippy/master/index.html#enum_glob_use
[`enum_variant_names`]: https://rust-lang.github.io/rust-clippy/master/index.html#enum_variant_names
[`eq_op`]: https://rust-lang.github.io/rust-clippy/master/index.html#eq_op
[`equatable_if_let`]: https://rust-lang.github.io/rust-clippy/master/index.html#equatable_if_let
[`erasing_op`]: https://rust-lang.github.io/rust-clippy/master/index.html#erasing_op
[`err_expect`]: https://rust-lang.github.io/rust-clippy/master/index.html#err_expect
[`eval_order_dependence`]: https://rust-lang.github.io/rust-clippy/master/index.html#eval_order_dependence
[`excessive_precision`]: https://rust-lang.github.io/rust-clippy/master/index.html#excessive_precision
[`exhaustive_enums`]: https://rust-lang.github.io/rust-clippy/master/index.html#exhaustive_enums
[`exhaustive_structs`]: https://rust-lang.github.io/rust-clippy/master/index.html#exhaustive_structs
[`exit`]: https://rust-lang.github.io/rust-clippy/master/index.html#exit
[`expect_fun_call`]: https://rust-lang.github.io/rust-clippy/master/index.html#expect_fun_call
[`expect_used`]: https://rust-lang.github.io/rust-clippy/master/index.html#expect_used
[`expl_impl_clone_on_copy`]: https://rust-lang.github.io/rust-clippy/master/index.html#expl_impl_clone_on_copy
[`explicit_auto_deref`]: https://rust-lang.github.io/rust-clippy/master/index.html#explicit_auto_deref
[`explicit_counter_loop`]: https://rust-lang.github.io/rust-clippy/master/index.html#explicit_counter_loop
[`explicit_deref_methods`]: https://rust-lang.github.io/rust-clippy/master/index.html#explicit_deref_methods
[`explicit_into_iter_loop`]: https://rust-lang.github.io/rust-clippy/master/index.html#explicit_into_iter_loop
[`explicit_iter_loop`]: https://rust-lang.github.io/rust-clippy/master/index.html#explicit_iter_loop
[`explicit_write`]: https://rust-lang.github.io/rust-clippy/master/index.html#explicit_write
[`extend_from_slice`]: https://rust-lang.github.io/rust-clippy/master/index.html#extend_from_slice
[`extend_with_drain`]: https://rust-lang.github.io/rust-clippy/master/index.html#extend_with_drain
[`extra_unused_lifetimes`]: https://rust-lang.github.io/rust-clippy/master/index.html#extra_unused_lifetimes
[`extra_unused_type_parameters`]: https://rust-lang.github.io/rust-clippy/master/index.html#extra_unused_type_parameters
[`fallible_impl_from`]: https://rust-lang.github.io/rust-clippy/master/index.html#fallible_impl_from
[`field_reassign_with_default`]: https://rust-lang.github.io/rust-clippy/master/index.html#field_reassign_with_default
[`filetype_is_file`]: https://rust-lang.github.io/rust-clippy/master/index.html#filetype_is_file
[`filter_map`]: https://rust-lang.github.io/rust-clippy/master/index.html#filter_map
[`filter_map_identity`]: https://rust-lang.github.io/rust-clippy/master/index.html#filter_map_identity
[`filter_map_next`]: https://rust-lang.github.io/rust-clippy/master/index.html#filter_map_next
[`filter_next`]: https://rust-lang.github.io/rust-clippy/master/index.html#filter_next
[`find_map`]: https://rust-lang.github.io/rust-clippy/master/index.html#find_map
[`flat_map_identity`]: https://rust-lang.github.io/rust-clippy/master/index.html#flat_map_identity
[`flat_map_option`]: https://rust-lang.github.io/rust-clippy/master/index.html#flat_map_option
[`float_arithmetic`]: https://rust-lang.github.io/rust-clippy/master/index.html#float_arithmetic
[`float_cmp`]: https://rust-lang.github.io/rust-clippy/master/index.html#float_cmp
[`float_cmp_const`]: https://rust-lang.github.io/rust-clippy/master/index.html#float_cmp_const
[`float_equality_without_abs`]: https://rust-lang.github.io/rust-clippy/master/index.html#float_equality_without_abs
[`fn_address_comparisons`]: https://rust-lang.github.io/rust-clippy/master/index.html#fn_address_comparisons
[`fn_null_check`]: https://rust-lang.github.io/rust-clippy/master/index.html#fn_null_check
[`fn_params_excessive_bools`]: https://rust-lang.github.io/rust-clippy/master/index.html#fn_params_excessive_bools
[`fn_to_numeric_cast`]: https://rust-lang.github.io/rust-clippy/master/index.html#fn_to_numeric_cast
[`fn_to_numeric_cast_any`]: https://rust-lang.github.io/rust-clippy/master/index.html#fn_to_numeric_cast_any
[`fn_to_numeric_cast_with_truncation`]: https://rust-lang.github.io/rust-clippy/master/index.html#fn_to_numeric_cast_with_truncation
[`for_kv_map`]: https://rust-lang.github.io/rust-clippy/master/index.html#for_kv_map
[`for_loop_over_option`]: https://rust-lang.github.io/rust-clippy/master/index.html#for_loop_over_option
[`for_loop_over_result`]: https://rust-lang.github.io/rust-clippy/master/index.html#for_loop_over_result
[`for_loops_over_fallibles`]: https://rust-lang.github.io/rust-clippy/master/index.html#for_loops_over_fallibles
[`forget_copy`]: https://rust-lang.github.io/rust-clippy/master/index.html#forget_copy
[`forget_non_drop`]: https://rust-lang.github.io/rust-clippy/master/index.html#forget_non_drop
[`forget_ref`]: https://rust-lang.github.io/rust-clippy/master/index.html#forget_ref
[`format_in_format_args`]: https://rust-lang.github.io/rust-clippy/master/index.html#format_in_format_args
[`format_push_string`]: https://rust-lang.github.io/rust-clippy/master/index.html#format_push_string
[`from_iter_instead_of_collect`]: https://rust-lang.github.io/rust-clippy/master/index.html#from_iter_instead_of_collect
[`from_over_into`]: https://rust-lang.github.io/rust-clippy/master/index.html#from_over_into
[`from_raw_with_void_ptr`]: https://rust-lang.github.io/rust-clippy/master/index.html#from_raw_with_void_ptr
[`from_str_radix_10`]: https://rust-lang.github.io/rust-clippy/master/index.html#from_str_radix_10
[`future_not_send`]: https://rust-lang.github.io/rust-clippy/master/index.html#future_not_send
[`get_first`]: https://rust-lang.github.io/rust-clippy/master/index.html#get_first
[`get_last_with_len`]: https://rust-lang.github.io/rust-clippy/master/index.html#get_last_with_len
[`get_unwrap`]: https://rust-lang.github.io/rust-clippy/master/index.html#get_unwrap
[`identity_conversion`]: https://rust-lang.github.io/rust-clippy/master/index.html#identity_conversion
[`identity_op`]: https://rust-lang.github.io/rust-clippy/master/index.html#identity_op
[`if_let_mutex`]: https://rust-lang.github.io/rust-clippy/master/index.html#if_let_mutex
[`if_let_redundant_pattern_matching`]: https://rust-lang.github.io/rust-clippy/master/index.html#if_let_redundant_pattern_matching
[`if_let_some_result`]: https://rust-lang.github.io/rust-clippy/master/index.html#if_let_some_result
[`if_not_else`]: https://rust-lang.github.io/rust-clippy/master/index.html#if_not_else
[`if_same_then_else`]: https://rust-lang.github.io/rust-clippy/master/index.html#if_same_then_else
[`if_then_some_else_none`]: https://rust-lang.github.io/rust-clippy/master/index.html#if_then_some_else_none
[`ifs_same_cond`]: https://rust-lang.github.io/rust-clippy/master/index.html#ifs_same_cond
[`impl_trait_in_params`]: https://rust-lang.github.io/rust-clippy/master/index.html#impl_trait_in_params
[`implicit_clone`]: https://rust-lang.github.io/rust-clippy/master/index.html#implicit_clone
[`implicit_hasher`]: https://rust-lang.github.io/rust-clippy/master/index.html#implicit_hasher
[`implicit_return`]: https://rust-lang.github.io/rust-clippy/master/index.html#implicit_return
[`implicit_saturating_add`]: https://rust-lang.github.io/rust-clippy/master/index.html#implicit_saturating_add
[`implicit_saturating_sub`]: https://rust-lang.github.io/rust-clippy/master/index.html#implicit_saturating_sub
[`imprecise_flops`]: https://rust-lang.github.io/rust-clippy/master/index.html#imprecise_flops
[`inconsistent_digit_grouping`]: https://rust-lang.github.io/rust-clippy/master/index.html#inconsistent_digit_grouping
[`inconsistent_struct_constructor`]: https://rust-lang.github.io/rust-clippy/master/index.html#inconsistent_struct_constructor
[`index_refutable_slice`]: https://rust-lang.github.io/rust-clippy/master/index.html#index_refutable_slice
[`indexing_slicing`]: https://rust-lang.github.io/rust-clippy/master/index.html#indexing_slicing
[`ineffective_bit_mask`]: https://rust-lang.github.io/rust-clippy/master/index.html#ineffective_bit_mask
[`inefficient_to_string`]: https://rust-lang.github.io/rust-clippy/master/index.html#inefficient_to_string
[`infallible_destructuring_match`]: https://rust-lang.github.io/rust-clippy/master/index.html#infallible_destructuring_match
[`infinite_iter`]: https://rust-lang.github.io/rust-clippy/master/index.html#infinite_iter
[`inherent_to_string`]: https://rust-lang.github.io/rust-clippy/master/index.html#inherent_to_string
[`inherent_to_string_shadow_display`]: https://rust-lang.github.io/rust-clippy/master/index.html#inherent_to_string_shadow_display
[`init_numbered_fields`]: https://rust-lang.github.io/rust-clippy/master/index.html#init_numbered_fields
[`inline_always`]: https://rust-lang.github.io/rust-clippy/master/index.html#inline_always
[`inline_asm_x86_att_syntax`]: https://rust-lang.github.io/rust-clippy/master/index.html#inline_asm_x86_att_syntax
[`inline_asm_x86_intel_syntax`]: https://rust-lang.github.io/rust-clippy/master/index.html#inline_asm_x86_intel_syntax
[`inline_fn_without_body`]: https://rust-lang.github.io/rust-clippy/master/index.html#inline_fn_without_body
[`inspect_for_each`]: https://rust-lang.github.io/rust-clippy/master/index.html#inspect_for_each
[`int_plus_one`]: https://rust-lang.github.io/rust-clippy/master/index.html#int_plus_one
[`integer_arithmetic`]: https://rust-lang.github.io/rust-clippy/master/index.html#integer_arithmetic
[`integer_division`]: https://rust-lang.github.io/rust-clippy/master/index.html#integer_division
[`into_iter_on_array`]: https://rust-lang.github.io/rust-clippy/master/index.html#into_iter_on_array
[`into_iter_on_ref`]: https://rust-lang.github.io/rust-clippy/master/index.html#into_iter_on_ref
[`invalid_atomic_ordering`]: https://rust-lang.github.io/rust-clippy/master/index.html#invalid_atomic_ordering
[`invalid_null_ptr_usage`]: https://rust-lang.github.io/rust-clippy/master/index.html#invalid_null_ptr_usage
[`invalid_ref`]: https://rust-lang.github.io/rust-clippy/master/index.html#invalid_ref
[`invalid_regex`]: https://rust-lang.github.io/rust-clippy/master/index.html#invalid_regex
[`invalid_upcast_comparisons`]: https://rust-lang.github.io/rust-clippy/master/index.html#invalid_upcast_comparisons
[`invalid_utf8_in_unchecked`]: https://rust-lang.github.io/rust-clippy/master/index.html#invalid_utf8_in_unchecked
[`invisible_characters`]: https://rust-lang.github.io/rust-clippy/master/index.html#invisible_characters
[`is_digit_ascii_radix`]: https://rust-lang.github.io/rust-clippy/master/index.html#is_digit_ascii_radix
[`items_after_statements`]: https://rust-lang.github.io/rust-clippy/master/index.html#items_after_statements
[`iter_cloned_collect`]: https://rust-lang.github.io/rust-clippy/master/index.html#iter_cloned_collect
[`iter_count`]: https://rust-lang.github.io/rust-clippy/master/index.html#iter_count
[`iter_kv_map`]: https://rust-lang.github.io/rust-clippy/master/index.html#iter_kv_map
[`iter_next_loop`]: https://rust-lang.github.io/rust-clippy/master/index.html#iter_next_loop
[`iter_next_slice`]: https://rust-lang.github.io/rust-clippy/master/index.html#iter_next_slice
[`iter_not_returning_iterator`]: https://rust-lang.github.io/rust-clippy/master/index.html#iter_not_returning_iterator
[`iter_nth`]: https://rust-lang.github.io/rust-clippy/master/index.html#iter_nth
[`iter_nth_zero`]: https://rust-lang.github.io/rust-clippy/master/index.html#iter_nth_zero
[`iter_on_empty_collections`]: https://rust-lang.github.io/rust-clippy/master/index.html#iter_on_empty_collections
[`iter_on_single_items`]: https://rust-lang.github.io/rust-clippy/master/index.html#iter_on_single_items
[`iter_overeager_cloned`]: https://rust-lang.github.io/rust-clippy/master/index.html#iter_overeager_cloned
[`iter_skip_next`]: https://rust-lang.github.io/rust-clippy/master/index.html#iter_skip_next
[`iter_with_drain`]: https://rust-lang.github.io/rust-clippy/master/index.html#iter_with_drain
[`iterator_step_by_zero`]: https://rust-lang.github.io/rust-clippy/master/index.html#iterator_step_by_zero
[`just_underscores_and_digits`]: https://rust-lang.github.io/rust-clippy/master/index.html#just_underscores_and_digits
[`large_const_arrays`]: https://rust-lang.github.io/rust-clippy/master/index.html#large_const_arrays
[`large_digit_groups`]: https://rust-lang.github.io/rust-clippy/master/index.html#large_digit_groups
[`large_enum_variant`]: https://rust-lang.github.io/rust-clippy/master/index.html#large_enum_variant
[`large_include_file`]: https://rust-lang.github.io/rust-clippy/master/index.html#large_include_file
[`large_stack_arrays`]: https://rust-lang.github.io/rust-clippy/master/index.html#large_stack_arrays
[`large_types_passed_by_value`]: https://rust-lang.github.io/rust-clippy/master/index.html#large_types_passed_by_value
[`len_without_is_empty`]: https://rust-lang.github.io/rust-clippy/master/index.html#len_without_is_empty
[`len_zero`]: https://rust-lang.github.io/rust-clippy/master/index.html#len_zero
[`let_and_return`]: https://rust-lang.github.io/rust-clippy/master/index.html#let_and_return
[`let_underscore_drop`]: https://rust-lang.github.io/rust-clippy/master/index.html#let_underscore_drop
[`let_underscore_future`]: https://rust-lang.github.io/rust-clippy/master/index.html#let_underscore_future
[`let_underscore_lock`]: https://rust-lang.github.io/rust-clippy/master/index.html#let_underscore_lock
[`let_underscore_must_use`]: https://rust-lang.github.io/rust-clippy/master/index.html#let_underscore_must_use
[`let_underscore_untyped`]: https://rust-lang.github.io/rust-clippy/master/index.html#let_underscore_untyped
[`let_unit_value`]: https://rust-lang.github.io/rust-clippy/master/index.html#let_unit_value
[`let_with_type_underscore`]: https://rust-lang.github.io/rust-clippy/master/index.html#let_with_type_underscore
[`linkedlist`]: https://rust-lang.github.io/rust-clippy/master/index.html#linkedlist
[`logic_bug`]: https://rust-lang.github.io/rust-clippy/master/index.html#logic_bug
[`lossy_float_literal`]: https://rust-lang.github.io/rust-clippy/master/index.html#lossy_float_literal
[`macro_use_imports`]: https://rust-lang.github.io/rust-clippy/master/index.html#macro_use_imports
[`main_recursion`]: https://rust-lang.github.io/rust-clippy/master/index.html#main_recursion
[`manual_assert`]: https://rust-lang.github.io/rust-clippy/master/index.html#manual_assert
[`manual_async_fn`]: https://rust-lang.github.io/rust-clippy/master/index.html#manual_async_fn
[`manual_bits`]: https://rust-lang.github.io/rust-clippy/master/index.html#manual_bits
[`manual_clamp`]: https://rust-lang.github.io/rust-clippy/master/index.html#manual_clamp
[`manual_filter`]: https://rust-lang.github.io/rust-clippy/master/index.html#manual_filter
[`manual_filter_map`]: https://rust-lang.github.io/rust-clippy/master/index.html#manual_filter_map
[`manual_find`]: https://rust-lang.github.io/rust-clippy/master/index.html#manual_find
[`manual_find_map`]: https://rust-lang.github.io/rust-clippy/master/index.html#manual_find_map
[`manual_flatten`]: https://rust-lang.github.io/rust-clippy/master/index.html#manual_flatten
[`manual_instant_elapsed`]: https://rust-lang.github.io/rust-clippy/master/index.html#manual_instant_elapsed
[`manual_is_ascii_check`]: https://rust-lang.github.io/rust-clippy/master/index.html#manual_is_ascii_check
[`manual_let_else`]: https://rust-lang.github.io/rust-clippy/master/index.html#manual_let_else
[`manual_main_separator_str`]: https://rust-lang.github.io/rust-clippy/master/index.html#manual_main_separator_str
[`manual_map`]: https://rust-lang.github.io/rust-clippy/master/index.html#manual_map
[`manual_memcpy`]: https://rust-lang.github.io/rust-clippy/master/index.html#manual_memcpy
[`manual_non_exhaustive`]: https://rust-lang.github.io/rust-clippy/master/index.html#manual_non_exhaustive
[`manual_ok_or`]: https://rust-lang.github.io/rust-clippy/master/index.html#manual_ok_or
[`manual_range_contains`]: https://rust-lang.github.io/rust-clippy/master/index.html#manual_range_contains
[`manual_rem_euclid`]: https://rust-lang.github.io/rust-clippy/master/index.html#manual_rem_euclid
[`manual_retain`]: https://rust-lang.github.io/rust-clippy/master/index.html#manual_retain
[`manual_saturating_arithmetic`]: https://rust-lang.github.io/rust-clippy/master/index.html#manual_saturating_arithmetic
[`manual_split_once`]: https://rust-lang.github.io/rust-clippy/master/index.html#manual_split_once
[`manual_str_repeat`]: https://rust-lang.github.io/rust-clippy/master/index.html#manual_str_repeat
[`manual_string_new`]: https://rust-lang.github.io/rust-clippy/master/index.html#manual_string_new
[`manual_strip`]: https://rust-lang.github.io/rust-clippy/master/index.html#manual_strip
[`manual_swap`]: https://rust-lang.github.io/rust-clippy/master/index.html#manual_swap
[`manual_unwrap_or`]: https://rust-lang.github.io/rust-clippy/master/index.html#manual_unwrap_or
[`many_single_char_names`]: https://rust-lang.github.io/rust-clippy/master/index.html#many_single_char_names
[`map_clone`]: https://rust-lang.github.io/rust-clippy/master/index.html#map_clone
[`map_collect_result_unit`]: https://rust-lang.github.io/rust-clippy/master/index.html#map_collect_result_unit
[`map_entry`]: https://rust-lang.github.io/rust-clippy/master/index.html#map_entry
[`map_err_ignore`]: https://rust-lang.github.io/rust-clippy/master/index.html#map_err_ignore
[`map_flatten`]: https://rust-lang.github.io/rust-clippy/master/index.html#map_flatten
[`map_identity`]: https://rust-lang.github.io/rust-clippy/master/index.html#map_identity
[`map_unwrap_or`]: https://rust-lang.github.io/rust-clippy/master/index.html#map_unwrap_or
[`match_as_ref`]: https://rust-lang.github.io/rust-clippy/master/index.html#match_as_ref
[`match_bool`]: https://rust-lang.github.io/rust-clippy/master/index.html#match_bool
[`match_like_matches_macro`]: https://rust-lang.github.io/rust-clippy/master/index.html#match_like_matches_macro
[`match_on_vec_items`]: https://rust-lang.github.io/rust-clippy/master/index.html#match_on_vec_items
[`match_overlapping_arm`]: https://rust-lang.github.io/rust-clippy/master/index.html#match_overlapping_arm
[`match_ref_pats`]: https://rust-lang.github.io/rust-clippy/master/index.html#match_ref_pats
[`match_result_ok`]: https://rust-lang.github.io/rust-clippy/master/index.html#match_result_ok
[`match_same_arms`]: https://rust-lang.github.io/rust-clippy/master/index.html#match_same_arms
[`match_single_binding`]: https://rust-lang.github.io/rust-clippy/master/index.html#match_single_binding
[`match_str_case_mismatch`]: https://rust-lang.github.io/rust-clippy/master/index.html#match_str_case_mismatch
[`match_wild_err_arm`]: https://rust-lang.github.io/rust-clippy/master/index.html#match_wild_err_arm
[`match_wildcard_for_single_variants`]: https://rust-lang.github.io/rust-clippy/master/index.html#match_wildcard_for_single_variants
[`maybe_infinite_iter`]: https://rust-lang.github.io/rust-clippy/master/index.html#maybe_infinite_iter
[`mem_discriminant_non_enum`]: https://rust-lang.github.io/rust-clippy/master/index.html#mem_discriminant_non_enum
[`mem_forget`]: https://rust-lang.github.io/rust-clippy/master/index.html#mem_forget
[`mem_replace_option_with_none`]: https://rust-lang.github.io/rust-clippy/master/index.html#mem_replace_option_with_none
[`mem_replace_with_default`]: https://rust-lang.github.io/rust-clippy/master/index.html#mem_replace_with_default
[`mem_replace_with_uninit`]: https://rust-lang.github.io/rust-clippy/master/index.html#mem_replace_with_uninit
[`min_max`]: https://rust-lang.github.io/rust-clippy/master/index.html#min_max
[`misaligned_transmute`]: https://rust-lang.github.io/rust-clippy/master/index.html#misaligned_transmute
[`mismatched_target_os`]: https://rust-lang.github.io/rust-clippy/master/index.html#mismatched_target_os
[`mismatching_type_param_order`]: https://rust-lang.github.io/rust-clippy/master/index.html#mismatching_type_param_order
[`misnamed_getters`]: https://rust-lang.github.io/rust-clippy/master/index.html#misnamed_getters
[`misrefactored_assign_op`]: https://rust-lang.github.io/rust-clippy/master/index.html#misrefactored_assign_op
[`missing_assert_message`]: https://rust-lang.github.io/rust-clippy/master/index.html#missing_assert_message
[`missing_const_for_fn`]: https://rust-lang.github.io/rust-clippy/master/index.html#missing_const_for_fn
[`missing_docs_in_private_items`]: https://rust-lang.github.io/rust-clippy/master/index.html#missing_docs_in_private_items
[`missing_enforced_import_renames`]: https://rust-lang.github.io/rust-clippy/master/index.html#missing_enforced_import_renames
[`missing_errors_doc`]: https://rust-lang.github.io/rust-clippy/master/index.html#missing_errors_doc
[`missing_inline_in_public_items`]: https://rust-lang.github.io/rust-clippy/master/index.html#missing_inline_in_public_items
[`missing_panics_doc`]: https://rust-lang.github.io/rust-clippy/master/index.html#missing_panics_doc
[`missing_safety_doc`]: https://rust-lang.github.io/rust-clippy/master/index.html#missing_safety_doc
[`missing_spin_loop`]: https://rust-lang.github.io/rust-clippy/master/index.html#missing_spin_loop
[`missing_trait_methods`]: https://rust-lang.github.io/rust-clippy/master/index.html#missing_trait_methods
[`mistyped_literal_suffixes`]: https://rust-lang.github.io/rust-clippy/master/index.html#mistyped_literal_suffixes
[`mixed_case_hex_literals`]: https://rust-lang.github.io/rust-clippy/master/index.html#mixed_case_hex_literals
[`mixed_read_write_in_expression`]: https://rust-lang.github.io/rust-clippy/master/index.html#mixed_read_write_in_expression
[`mod_module_files`]: https://rust-lang.github.io/rust-clippy/master/index.html#mod_module_files
[`module_inception`]: https://rust-lang.github.io/rust-clippy/master/index.html#module_inception
[`module_name_repetitions`]: https://rust-lang.github.io/rust-clippy/master/index.html#module_name_repetitions
[`modulo_arithmetic`]: https://rust-lang.github.io/rust-clippy/master/index.html#modulo_arithmetic
[`modulo_one`]: https://rust-lang.github.io/rust-clippy/master/index.html#modulo_one
[`multi_assignments`]: https://rust-lang.github.io/rust-clippy/master/index.html#multi_assignments
[`multiple_crate_versions`]: https://rust-lang.github.io/rust-clippy/master/index.html#multiple_crate_versions
[`multiple_inherent_impl`]: https://rust-lang.github.io/rust-clippy/master/index.html#multiple_inherent_impl
[`multiple_unsafe_ops_per_block`]: https://rust-lang.github.io/rust-clippy/master/index.html#multiple_unsafe_ops_per_block
[`must_use_candidate`]: https://rust-lang.github.io/rust-clippy/master/index.html#must_use_candidate
[`must_use_unit`]: https://rust-lang.github.io/rust-clippy/master/index.html#must_use_unit
[`mut_from_ref`]: https://rust-lang.github.io/rust-clippy/master/index.html#mut_from_ref
[`mut_mut`]: https://rust-lang.github.io/rust-clippy/master/index.html#mut_mut
[`mut_mutex_lock`]: https://rust-lang.github.io/rust-clippy/master/index.html#mut_mutex_lock
[`mut_range_bound`]: https://rust-lang.github.io/rust-clippy/master/index.html#mut_range_bound
[`mutable_key_type`]: https://rust-lang.github.io/rust-clippy/master/index.html#mutable_key_type
[`mutex_atomic`]: https://rust-lang.github.io/rust-clippy/master/index.html#mutex_atomic
[`mutex_integer`]: https://rust-lang.github.io/rust-clippy/master/index.html#mutex_integer
[`naive_bytecount`]: https://rust-lang.github.io/rust-clippy/master/index.html#naive_bytecount
[`needless_arbitrary_self_type`]: https://rust-lang.github.io/rust-clippy/master/index.html#needless_arbitrary_self_type
[`needless_bitwise_bool`]: https://rust-lang.github.io/rust-clippy/master/index.html#needless_bitwise_bool
[`needless_bool`]: https://rust-lang.github.io/rust-clippy/master/index.html#needless_bool
[`needless_borrow`]: https://rust-lang.github.io/rust-clippy/master/index.html#needless_borrow
[`needless_borrowed_reference`]: https://rust-lang.github.io/rust-clippy/master/index.html#needless_borrowed_reference
[`needless_collect`]: https://rust-lang.github.io/rust-clippy/master/index.html#needless_collect
[`needless_continue`]: https://rust-lang.github.io/rust-clippy/master/index.html#needless_continue
[`needless_doctest_main`]: https://rust-lang.github.io/rust-clippy/master/index.html#needless_doctest_main
[`needless_for_each`]: https://rust-lang.github.io/rust-clippy/master/index.html#needless_for_each
[`needless_late_init`]: https://rust-lang.github.io/rust-clippy/master/index.html#needless_late_init
[`needless_lifetimes`]: https://rust-lang.github.io/rust-clippy/master/index.html#needless_lifetimes
[`needless_match`]: https://rust-lang.github.io/rust-clippy/master/index.html#needless_match
[`needless_option_as_deref`]: https://rust-lang.github.io/rust-clippy/master/index.html#needless_option_as_deref
[`needless_option_take`]: https://rust-lang.github.io/rust-clippy/master/index.html#needless_option_take
[`needless_parens_on_range_literals`]: https://rust-lang.github.io/rust-clippy/master/index.html#needless_parens_on_range_literals
[`needless_pass_by_value`]: https://rust-lang.github.io/rust-clippy/master/index.html#needless_pass_by_value
[`needless_question_mark`]: https://rust-lang.github.io/rust-clippy/master/index.html#needless_question_mark
[`needless_range_loop`]: https://rust-lang.github.io/rust-clippy/master/index.html#needless_range_loop
[`needless_return`]: https://rust-lang.github.io/rust-clippy/master/index.html#needless_return
[`needless_splitn`]: https://rust-lang.github.io/rust-clippy/master/index.html#needless_splitn
[`needless_update`]: https://rust-lang.github.io/rust-clippy/master/index.html#needless_update
[`neg_cmp_op_on_partial_ord`]: https://rust-lang.github.io/rust-clippy/master/index.html#neg_cmp_op_on_partial_ord
[`neg_multiply`]: https://rust-lang.github.io/rust-clippy/master/index.html#neg_multiply
[`negative_feature_names`]: https://rust-lang.github.io/rust-clippy/master/index.html#negative_feature_names
[`never_loop`]: https://rust-lang.github.io/rust-clippy/master/index.html#never_loop
[`new_ret_no_self`]: https://rust-lang.github.io/rust-clippy/master/index.html#new_ret_no_self
[`new_without_default`]: https://rust-lang.github.io/rust-clippy/master/index.html#new_without_default
[`new_without_default_derive`]: https://rust-lang.github.io/rust-clippy/master/index.html#new_without_default_derive
[`no_effect`]: https://rust-lang.github.io/rust-clippy/master/index.html#no_effect
[`no_effect_replace`]: https://rust-lang.github.io/rust-clippy/master/index.html#no_effect_replace
[`no_effect_underscore_binding`]: https://rust-lang.github.io/rust-clippy/master/index.html#no_effect_underscore_binding
[`no_mangle_with_rust_abi`]: https://rust-lang.github.io/rust-clippy/master/index.html#no_mangle_with_rust_abi
[`non_ascii_literal`]: https://rust-lang.github.io/rust-clippy/master/index.html#non_ascii_literal
[`non_octal_unix_permissions`]: https://rust-lang.github.io/rust-clippy/master/index.html#non_octal_unix_permissions
[`non_send_fields_in_send_ty`]: https://rust-lang.github.io/rust-clippy/master/index.html#non_send_fields_in_send_ty
[`nonminimal_bool`]: https://rust-lang.github.io/rust-clippy/master/index.html#nonminimal_bool
[`nonsensical_open_options`]: https://rust-lang.github.io/rust-clippy/master/index.html#nonsensical_open_options
[`nonstandard_macro_braces`]: https://rust-lang.github.io/rust-clippy/master/index.html#nonstandard_macro_braces
[`not_unsafe_ptr_arg_deref`]: https://rust-lang.github.io/rust-clippy/master/index.html#not_unsafe_ptr_arg_deref
[`obfuscated_if_else`]: https://rust-lang.github.io/rust-clippy/master/index.html#obfuscated_if_else
[`octal_escapes`]: https://rust-lang.github.io/rust-clippy/master/index.html#octal_escapes
[`ok_expect`]: https://rust-lang.github.io/rust-clippy/master/index.html#ok_expect
[`only_used_in_recursion`]: https://rust-lang.github.io/rust-clippy/master/index.html#only_used_in_recursion
[`op_ref`]: https://rust-lang.github.io/rust-clippy/master/index.html#op_ref
[`option_and_then_some`]: https://rust-lang.github.io/rust-clippy/master/index.html#option_and_then_some
[`option_as_ref_deref`]: https://rust-lang.github.io/rust-clippy/master/index.html#option_as_ref_deref
[`option_env_unwrap`]: https://rust-lang.github.io/rust-clippy/master/index.html#option_env_unwrap
[`option_expect_used`]: https://rust-lang.github.io/rust-clippy/master/index.html#option_expect_used
[`option_filter_map`]: https://rust-lang.github.io/rust-clippy/master/index.html#option_filter_map
[`option_if_let_else`]: https://rust-lang.github.io/rust-clippy/master/index.html#option_if_let_else
[`option_map_or_none`]: https://rust-lang.github.io/rust-clippy/master/index.html#option_map_or_none
[`option_map_unit_fn`]: https://rust-lang.github.io/rust-clippy/master/index.html#option_map_unit_fn
[`option_map_unwrap_or`]: https://rust-lang.github.io/rust-clippy/master/index.html#option_map_unwrap_or
[`option_map_unwrap_or_else`]: https://rust-lang.github.io/rust-clippy/master/index.html#option_map_unwrap_or_else
[`option_option`]: https://rust-lang.github.io/rust-clippy/master/index.html#option_option
[`option_unwrap_used`]: https://rust-lang.github.io/rust-clippy/master/index.html#option_unwrap_used
[`or_fun_call`]: https://rust-lang.github.io/rust-clippy/master/index.html#or_fun_call
[`or_then_unwrap`]: https://rust-lang.github.io/rust-clippy/master/index.html#or_then_unwrap
[`out_of_bounds_indexing`]: https://rust-lang.github.io/rust-clippy/master/index.html#out_of_bounds_indexing
[`overflow_check_conditional`]: https://rust-lang.github.io/rust-clippy/master/index.html#overflow_check_conditional
[`overly_complex_bool_expr`]: https://rust-lang.github.io/rust-clippy/master/index.html#overly_complex_bool_expr
[`panic`]: https://rust-lang.github.io/rust-clippy/master/index.html#panic
[`panic_in_result_fn`]: https://rust-lang.github.io/rust-clippy/master/index.html#panic_in_result_fn
[`panic_params`]: https://rust-lang.github.io/rust-clippy/master/index.html#panic_params
[`panicking_unwrap`]: https://rust-lang.github.io/rust-clippy/master/index.html#panicking_unwrap
[`partial_pub_fields`]: https://rust-lang.github.io/rust-clippy/master/index.html#partial_pub_fields
[`partialeq_ne_impl`]: https://rust-lang.github.io/rust-clippy/master/index.html#partialeq_ne_impl
[`partialeq_to_none`]: https://rust-lang.github.io/rust-clippy/master/index.html#partialeq_to_none
[`path_buf_push_overwrite`]: https://rust-lang.github.io/rust-clippy/master/index.html#path_buf_push_overwrite
[`pattern_type_mismatch`]: https://rust-lang.github.io/rust-clippy/master/index.html#pattern_type_mismatch
[`permissions_set_readonly_false`]: https://rust-lang.github.io/rust-clippy/master/index.html#permissions_set_readonly_false
[`positional_named_format_parameters`]: https://rust-lang.github.io/rust-clippy/master/index.html#positional_named_format_parameters
[`possible_missing_comma`]: https://rust-lang.github.io/rust-clippy/master/index.html#possible_missing_comma
[`precedence`]: https://rust-lang.github.io/rust-clippy/master/index.html#precedence
[`print_in_format_impl`]: https://rust-lang.github.io/rust-clippy/master/index.html#print_in_format_impl
[`print_literal`]: https://rust-lang.github.io/rust-clippy/master/index.html#print_literal
[`print_stderr`]: https://rust-lang.github.io/rust-clippy/master/index.html#print_stderr
[`print_stdout`]: https://rust-lang.github.io/rust-clippy/master/index.html#print_stdout
[`print_with_newline`]: https://rust-lang.github.io/rust-clippy/master/index.html#print_with_newline
[`println_empty_string`]: https://rust-lang.github.io/rust-clippy/master/index.html#println_empty_string
[`ptr_arg`]: https://rust-lang.github.io/rust-clippy/master/index.html#ptr_arg
[`ptr_as_ptr`]: https://rust-lang.github.io/rust-clippy/master/index.html#ptr_as_ptr
[`ptr_eq`]: https://rust-lang.github.io/rust-clippy/master/index.html#ptr_eq
[`ptr_offset_with_cast`]: https://rust-lang.github.io/rust-clippy/master/index.html#ptr_offset_with_cast
[`pub_enum_variant_names`]: https://rust-lang.github.io/rust-clippy/master/index.html#pub_enum_variant_names
[`pub_use`]: https://rust-lang.github.io/rust-clippy/master/index.html#pub_use
[`question_mark`]: https://rust-lang.github.io/rust-clippy/master/index.html#question_mark
[`question_mark_used`]: https://rust-lang.github.io/rust-clippy/master/index.html#question_mark_used
[`range_minus_one`]: https://rust-lang.github.io/rust-clippy/master/index.html#range_minus_one
[`range_plus_one`]: https://rust-lang.github.io/rust-clippy/master/index.html#range_plus_one
[`range_step_by_zero`]: https://rust-lang.github.io/rust-clippy/master/index.html#range_step_by_zero
[`range_zip_with_len`]: https://rust-lang.github.io/rust-clippy/master/index.html#range_zip_with_len
[`rc_buffer`]: https://rust-lang.github.io/rust-clippy/master/index.html#rc_buffer
[`rc_clone_in_vec_init`]: https://rust-lang.github.io/rust-clippy/master/index.html#rc_clone_in_vec_init
[`rc_mutex`]: https://rust-lang.github.io/rust-clippy/master/index.html#rc_mutex
[`read_zero_byte_vec`]: https://rust-lang.github.io/rust-clippy/master/index.html#read_zero_byte_vec
[`recursive_format_impl`]: https://rust-lang.github.io/rust-clippy/master/index.html#recursive_format_impl
[`redundant_allocation`]: https://rust-lang.github.io/rust-clippy/master/index.html#redundant_allocation
[`redundant_async_block`]: https://rust-lang.github.io/rust-clippy/master/index.html#redundant_async_block
[`redundant_clone`]: https://rust-lang.github.io/rust-clippy/master/index.html#redundant_clone
[`redundant_closure`]: https://rust-lang.github.io/rust-clippy/master/index.html#redundant_closure
[`redundant_closure_call`]: https://rust-lang.github.io/rust-clippy/master/index.html#redundant_closure_call
[`redundant_closure_for_method_calls`]: https://rust-lang.github.io/rust-clippy/master/index.html#redundant_closure_for_method_calls
[`redundant_else`]: https://rust-lang.github.io/rust-clippy/master/index.html#redundant_else
[`redundant_feature_names`]: https://rust-lang.github.io/rust-clippy/master/index.html#redundant_feature_names
[`redundant_field_names`]: https://rust-lang.github.io/rust-clippy/master/index.html#redundant_field_names
[`redundant_pattern`]: https://rust-lang.github.io/rust-clippy/master/index.html#redundant_pattern
[`redundant_pattern_matching`]: https://rust-lang.github.io/rust-clippy/master/index.html#redundant_pattern_matching
[`redundant_pub_crate`]: https://rust-lang.github.io/rust-clippy/master/index.html#redundant_pub_crate
[`redundant_slicing`]: https://rust-lang.github.io/rust-clippy/master/index.html#redundant_slicing
[`redundant_static_lifetimes`]: https://rust-lang.github.io/rust-clippy/master/index.html#redundant_static_lifetimes
[`ref_binding_to_reference`]: https://rust-lang.github.io/rust-clippy/master/index.html#ref_binding_to_reference
[`ref_in_deref`]: https://rust-lang.github.io/rust-clippy/master/index.html#ref_in_deref
[`ref_option_ref`]: https://rust-lang.github.io/rust-clippy/master/index.html#ref_option_ref
[`regex_macro`]: https://rust-lang.github.io/rust-clippy/master/index.html#regex_macro
[`repeat_once`]: https://rust-lang.github.io/rust-clippy/master/index.html#repeat_once
[`replace_consts`]: https://rust-lang.github.io/rust-clippy/master/index.html#replace_consts
[`rest_pat_in_fully_bound_structs`]: https://rust-lang.github.io/rust-clippy/master/index.html#rest_pat_in_fully_bound_structs
[`result_expect_used`]: https://rust-lang.github.io/rust-clippy/master/index.html#result_expect_used
[`result_large_err`]: https://rust-lang.github.io/rust-clippy/master/index.html#result_large_err
[`result_map_or_into_option`]: https://rust-lang.github.io/rust-clippy/master/index.html#result_map_or_into_option
[`result_map_unit_fn`]: https://rust-lang.github.io/rust-clippy/master/index.html#result_map_unit_fn
[`result_map_unwrap_or_else`]: https://rust-lang.github.io/rust-clippy/master/index.html#result_map_unwrap_or_else
[`result_unit_err`]: https://rust-lang.github.io/rust-clippy/master/index.html#result_unit_err
[`result_unwrap_used`]: https://rust-lang.github.io/rust-clippy/master/index.html#result_unwrap_used
[`return_self_not_must_use`]: https://rust-lang.github.io/rust-clippy/master/index.html#return_self_not_must_use
[`reversed_empty_ranges`]: https://rust-lang.github.io/rust-clippy/master/index.html#reversed_empty_ranges
[`same_functions_in_if_condition`]: https://rust-lang.github.io/rust-clippy/master/index.html#same_functions_in_if_condition
[`same_item_push`]: https://rust-lang.github.io/rust-clippy/master/index.html#same_item_push
[`same_name_method`]: https://rust-lang.github.io/rust-clippy/master/index.html#same_name_method
[`search_is_some`]: https://rust-lang.github.io/rust-clippy/master/index.html#search_is_some
[`seek_from_current`]: https://rust-lang.github.io/rust-clippy/master/index.html#seek_from_current
[`seek_to_start_instead_of_rewind`]: https://rust-lang.github.io/rust-clippy/master/index.html#seek_to_start_instead_of_rewind
[`self_assignment`]: https://rust-lang.github.io/rust-clippy/master/index.html#self_assignment
[`self_named_constructors`]: https://rust-lang.github.io/rust-clippy/master/index.html#self_named_constructors
[`self_named_module_files`]: https://rust-lang.github.io/rust-clippy/master/index.html#self_named_module_files
[`semicolon_if_nothing_returned`]: https://rust-lang.github.io/rust-clippy/master/index.html#semicolon_if_nothing_returned
[`semicolon_inside_block`]: https://rust-lang.github.io/rust-clippy/master/index.html#semicolon_inside_block
[`semicolon_outside_block`]: https://rust-lang.github.io/rust-clippy/master/index.html#semicolon_outside_block
[`separated_literal_suffix`]: https://rust-lang.github.io/rust-clippy/master/index.html#separated_literal_suffix
[`serde_api_misuse`]: https://rust-lang.github.io/rust-clippy/master/index.html#serde_api_misuse
[`shadow_reuse`]: https://rust-lang.github.io/rust-clippy/master/index.html#shadow_reuse
[`shadow_same`]: https://rust-lang.github.io/rust-clippy/master/index.html#shadow_same
[`shadow_unrelated`]: https://rust-lang.github.io/rust-clippy/master/index.html#shadow_unrelated
[`short_circuit_statement`]: https://rust-lang.github.io/rust-clippy/master/index.html#short_circuit_statement
[`should_assert_eq`]: https://rust-lang.github.io/rust-clippy/master/index.html#should_assert_eq
[`should_implement_trait`]: https://rust-lang.github.io/rust-clippy/master/index.html#should_implement_trait
[`significant_drop_in_scrutinee`]: https://rust-lang.github.io/rust-clippy/master/index.html#significant_drop_in_scrutinee
[`significant_drop_tightening`]: https://rust-lang.github.io/rust-clippy/master/index.html#significant_drop_tightening
[`similar_names`]: https://rust-lang.github.io/rust-clippy/master/index.html#similar_names
[`single_char_add_str`]: https://rust-lang.github.io/rust-clippy/master/index.html#single_char_add_str
[`single_char_lifetime_names`]: https://rust-lang.github.io/rust-clippy/master/index.html#single_char_lifetime_names
[`single_char_pattern`]: https://rust-lang.github.io/rust-clippy/master/index.html#single_char_pattern
[`single_char_push_str`]: https://rust-lang.github.io/rust-clippy/master/index.html#single_char_push_str
[`single_component_path_imports`]: https://rust-lang.github.io/rust-clippy/master/index.html#single_component_path_imports
[`single_element_loop`]: https://rust-lang.github.io/rust-clippy/master/index.html#single_element_loop
[`single_match`]: https://rust-lang.github.io/rust-clippy/master/index.html#single_match
[`single_match_else`]: https://rust-lang.github.io/rust-clippy/master/index.html#single_match_else
[`size_of_in_element_count`]: https://rust-lang.github.io/rust-clippy/master/index.html#size_of_in_element_count
[`size_of_ref`]: https://rust-lang.github.io/rust-clippy/master/index.html#size_of_ref
[`skip_while_next`]: https://rust-lang.github.io/rust-clippy/master/index.html#skip_while_next
[`slow_vector_initialization`]: https://rust-lang.github.io/rust-clippy/master/index.html#slow_vector_initialization
[`stable_sort_primitive`]: https://rust-lang.github.io/rust-clippy/master/index.html#stable_sort_primitive
[`std_instead_of_alloc`]: https://rust-lang.github.io/rust-clippy/master/index.html#std_instead_of_alloc
[`std_instead_of_core`]: https://rust-lang.github.io/rust-clippy/master/index.html#std_instead_of_core
[`str_to_string`]: https://rust-lang.github.io/rust-clippy/master/index.html#str_to_string
[`string_add`]: https://rust-lang.github.io/rust-clippy/master/index.html#string_add
[`string_add_assign`]: https://rust-lang.github.io/rust-clippy/master/index.html#string_add_assign
[`string_extend_chars`]: https://rust-lang.github.io/rust-clippy/master/index.html#string_extend_chars
[`string_from_utf8_as_bytes`]: https://rust-lang.github.io/rust-clippy/master/index.html#string_from_utf8_as_bytes
[`string_lit_as_bytes`]: https://rust-lang.github.io/rust-clippy/master/index.html#string_lit_as_bytes
[`string_slice`]: https://rust-lang.github.io/rust-clippy/master/index.html#string_slice
[`string_to_string`]: https://rust-lang.github.io/rust-clippy/master/index.html#string_to_string
[`strlen_on_c_strings`]: https://rust-lang.github.io/rust-clippy/master/index.html#strlen_on_c_strings
[`struct_excessive_bools`]: https://rust-lang.github.io/rust-clippy/master/index.html#struct_excessive_bools
[`stutter`]: https://rust-lang.github.io/rust-clippy/master/index.html#stutter
[`suboptimal_flops`]: https://rust-lang.github.io/rust-clippy/master/index.html#suboptimal_flops
[`suspicious_arithmetic_impl`]: https://rust-lang.github.io/rust-clippy/master/index.html#suspicious_arithmetic_impl
[`suspicious_assignment_formatting`]: https://rust-lang.github.io/rust-clippy/master/index.html#suspicious_assignment_formatting
[`suspicious_command_arg_space`]: https://rust-lang.github.io/rust-clippy/master/index.html#suspicious_command_arg_space
[`suspicious_else_formatting`]: https://rust-lang.github.io/rust-clippy/master/index.html#suspicious_else_formatting
[`suspicious_map`]: https://rust-lang.github.io/rust-clippy/master/index.html#suspicious_map
[`suspicious_op_assign_impl`]: https://rust-lang.github.io/rust-clippy/master/index.html#suspicious_op_assign_impl
[`suspicious_operation_groupings`]: https://rust-lang.github.io/rust-clippy/master/index.html#suspicious_operation_groupings
[`suspicious_splitn`]: https://rust-lang.github.io/rust-clippy/master/index.html#suspicious_splitn
[`suspicious_to_owned`]: https://rust-lang.github.io/rust-clippy/master/index.html#suspicious_to_owned
[`suspicious_unary_op_formatting`]: https://rust-lang.github.io/rust-clippy/master/index.html#suspicious_unary_op_formatting
[`suspicious_xor_used_as_pow`]: https://rust-lang.github.io/rust-clippy/master/index.html#suspicious_xor_used_as_pow
[`swap_ptr_to_ref`]: https://rust-lang.github.io/rust-clippy/master/index.html#swap_ptr_to_ref
[`tabs_in_doc_comments`]: https://rust-lang.github.io/rust-clippy/master/index.html#tabs_in_doc_comments
[`temporary_assignment`]: https://rust-lang.github.io/rust-clippy/master/index.html#temporary_assignment
[`temporary_cstring_as_ptr`]: https://rust-lang.github.io/rust-clippy/master/index.html#temporary_cstring_as_ptr
[`to_digit_is_some`]: https://rust-lang.github.io/rust-clippy/master/index.html#to_digit_is_some
[`to_string_in_display`]: https://rust-lang.github.io/rust-clippy/master/index.html#to_string_in_display
[`to_string_in_format_args`]: https://rust-lang.github.io/rust-clippy/master/index.html#to_string_in_format_args
[`todo`]: https://rust-lang.github.io/rust-clippy/master/index.html#todo
[`too_many_arguments`]: https://rust-lang.github.io/rust-clippy/master/index.html#too_many_arguments
[`too_many_lines`]: https://rust-lang.github.io/rust-clippy/master/index.html#too_many_lines
[`toplevel_ref_arg`]: https://rust-lang.github.io/rust-clippy/master/index.html#toplevel_ref_arg
[`trailing_empty_array`]: https://rust-lang.github.io/rust-clippy/master/index.html#trailing_empty_array
[`trait_duplication_in_bounds`]: https://rust-lang.github.io/rust-clippy/master/index.html#trait_duplication_in_bounds
[`transmute_bytes_to_str`]: https://rust-lang.github.io/rust-clippy/master/index.html#transmute_bytes_to_str
[`transmute_float_to_int`]: https://rust-lang.github.io/rust-clippy/master/index.html#transmute_float_to_int
[`transmute_int_to_bool`]: https://rust-lang.github.io/rust-clippy/master/index.html#transmute_int_to_bool
[`transmute_int_to_char`]: https://rust-lang.github.io/rust-clippy/master/index.html#transmute_int_to_char
[`transmute_int_to_float`]: https://rust-lang.github.io/rust-clippy/master/index.html#transmute_int_to_float
[`transmute_int_to_non_zero`]: https://rust-lang.github.io/rust-clippy/master/index.html#transmute_int_to_non_zero
[`transmute_null_to_fn`]: https://rust-lang.github.io/rust-clippy/master/index.html#transmute_null_to_fn
[`transmute_num_to_bytes`]: https://rust-lang.github.io/rust-clippy/master/index.html#transmute_num_to_bytes
[`transmute_ptr_to_ptr`]: https://rust-lang.github.io/rust-clippy/master/index.html#transmute_ptr_to_ptr
[`transmute_ptr_to_ref`]: https://rust-lang.github.io/rust-clippy/master/index.html#transmute_ptr_to_ref
[`transmute_undefined_repr`]: https://rust-lang.github.io/rust-clippy/master/index.html#transmute_undefined_repr
[`transmutes_expressible_as_ptr_casts`]: https://rust-lang.github.io/rust-clippy/master/index.html#transmutes_expressible_as_ptr_casts
[`transmuting_null`]: https://rust-lang.github.io/rust-clippy/master/index.html#transmuting_null
[`trim_split_whitespace`]: https://rust-lang.github.io/rust-clippy/master/index.html#trim_split_whitespace
[`trivial_regex`]: https://rust-lang.github.io/rust-clippy/master/index.html#trivial_regex
[`trivially_copy_pass_by_ref`]: https://rust-lang.github.io/rust-clippy/master/index.html#trivially_copy_pass_by_ref
[`try_err`]: https://rust-lang.github.io/rust-clippy/master/index.html#try_err
[`type_complexity`]: https://rust-lang.github.io/rust-clippy/master/index.html#type_complexity
[`type_repetition_in_bounds`]: https://rust-lang.github.io/rust-clippy/master/index.html#type_repetition_in_bounds
[`unchecked_duration_subtraction`]: https://rust-lang.github.io/rust-clippy/master/index.html#unchecked_duration_subtraction
[`undocumented_unsafe_blocks`]: https://rust-lang.github.io/rust-clippy/master/index.html#undocumented_unsafe_blocks
[`undropped_manually_drops`]: https://rust-lang.github.io/rust-clippy/master/index.html#undropped_manually_drops
[`unicode_not_nfc`]: https://rust-lang.github.io/rust-clippy/master/index.html#unicode_not_nfc
[`unimplemented`]: https://rust-lang.github.io/rust-clippy/master/index.html#unimplemented
[`uninit_assumed_init`]: https://rust-lang.github.io/rust-clippy/master/index.html#uninit_assumed_init
[`uninit_vec`]: https://rust-lang.github.io/rust-clippy/master/index.html#uninit_vec
[`uninlined_format_args`]: https://rust-lang.github.io/rust-clippy/master/index.html#uninlined_format_args
[`unit_arg`]: https://rust-lang.github.io/rust-clippy/master/index.html#unit_arg
[`unit_cmp`]: https://rust-lang.github.io/rust-clippy/master/index.html#unit_cmp
[`unit_hash`]: https://rust-lang.github.io/rust-clippy/master/index.html#unit_hash
[`unit_return_expecting_ord`]: https://rust-lang.github.io/rust-clippy/master/index.html#unit_return_expecting_ord
[`unknown_clippy_lints`]: https://rust-lang.github.io/rust-clippy/master/index.html#unknown_clippy_lints
[`unnecessary_cast`]: https://rust-lang.github.io/rust-clippy/master/index.html#unnecessary_cast
[`unnecessary_filter_map`]: https://rust-lang.github.io/rust-clippy/master/index.html#unnecessary_filter_map
[`unnecessary_find_map`]: https://rust-lang.github.io/rust-clippy/master/index.html#unnecessary_find_map
[`unnecessary_fold`]: https://rust-lang.github.io/rust-clippy/master/index.html#unnecessary_fold
[`unnecessary_join`]: https://rust-lang.github.io/rust-clippy/master/index.html#unnecessary_join
[`unnecessary_lazy_evaluations`]: https://rust-lang.github.io/rust-clippy/master/index.html#unnecessary_lazy_evaluations
[`unnecessary_mut_passed`]: https://rust-lang.github.io/rust-clippy/master/index.html#unnecessary_mut_passed
[`unnecessary_operation`]: https://rust-lang.github.io/rust-clippy/master/index.html#unnecessary_operation
[`unnecessary_owned_empty_strings`]: https://rust-lang.github.io/rust-clippy/master/index.html#unnecessary_owned_empty_strings
[`unnecessary_safety_comment`]: https://rust-lang.github.io/rust-clippy/master/index.html#unnecessary_safety_comment
[`unnecessary_safety_doc`]: https://rust-lang.github.io/rust-clippy/master/index.html#unnecessary_safety_doc
[`unnecessary_self_imports`]: https://rust-lang.github.io/rust-clippy/master/index.html#unnecessary_self_imports
[`unnecessary_sort_by`]: https://rust-lang.github.io/rust-clippy/master/index.html#unnecessary_sort_by
[`unnecessary_struct_initialization`]: https://rust-lang.github.io/rust-clippy/master/index.html#unnecessary_struct_initialization
[`unnecessary_to_owned`]: https://rust-lang.github.io/rust-clippy/master/index.html#unnecessary_to_owned
[`unnecessary_unwrap`]: https://rust-lang.github.io/rust-clippy/master/index.html#unnecessary_unwrap
[`unnecessary_wraps`]: https://rust-lang.github.io/rust-clippy/master/index.html#unnecessary_wraps
[`unneeded_field_pattern`]: https://rust-lang.github.io/rust-clippy/master/index.html#unneeded_field_pattern
[`unneeded_wildcard_pattern`]: https://rust-lang.github.io/rust-clippy/master/index.html#unneeded_wildcard_pattern
[`unnested_or_patterns`]: https://rust-lang.github.io/rust-clippy/master/index.html#unnested_or_patterns
[`unreachable`]: https://rust-lang.github.io/rust-clippy/master/index.html#unreachable
[`unreadable_literal`]: https://rust-lang.github.io/rust-clippy/master/index.html#unreadable_literal
[`unsafe_derive_deserialize`]: https://rust-lang.github.io/rust-clippy/master/index.html#unsafe_derive_deserialize
[`unsafe_removed_from_name`]: https://rust-lang.github.io/rust-clippy/master/index.html#unsafe_removed_from_name
[`unsafe_vector_initialization`]: https://rust-lang.github.io/rust-clippy/master/index.html#unsafe_vector_initialization
[`unseparated_literal_suffix`]: https://rust-lang.github.io/rust-clippy/master/index.html#unseparated_literal_suffix
[`unsound_collection_transmute`]: https://rust-lang.github.io/rust-clippy/master/index.html#unsound_collection_transmute
[`unstable_as_mut_slice`]: https://rust-lang.github.io/rust-clippy/master/index.html#unstable_as_mut_slice
[`unstable_as_slice`]: https://rust-lang.github.io/rust-clippy/master/index.html#unstable_as_slice
[`unused_async`]: https://rust-lang.github.io/rust-clippy/master/index.html#unused_async
[`unused_collect`]: https://rust-lang.github.io/rust-clippy/master/index.html#unused_collect
[`unused_format_specs`]: https://rust-lang.github.io/rust-clippy/master/index.html#unused_format_specs
[`unused_io_amount`]: https://rust-lang.github.io/rust-clippy/master/index.html#unused_io_amount
[`unused_label`]: https://rust-lang.github.io/rust-clippy/master/index.html#unused_label
[`unused_peekable`]: https://rust-lang.github.io/rust-clippy/master/index.html#unused_peekable
[`unused_rounding`]: https://rust-lang.github.io/rust-clippy/master/index.html#unused_rounding
[`unused_self`]: https://rust-lang.github.io/rust-clippy/master/index.html#unused_self
[`unused_unit`]: https://rust-lang.github.io/rust-clippy/master/index.html#unused_unit
[`unusual_byte_groupings`]: https://rust-lang.github.io/rust-clippy/master/index.html#unusual_byte_groupings
[`unwrap_in_result`]: https://rust-lang.github.io/rust-clippy/master/index.html#unwrap_in_result
[`unwrap_or_else_default`]: https://rust-lang.github.io/rust-clippy/master/index.html#unwrap_or_else_default
[`unwrap_used`]: https://rust-lang.github.io/rust-clippy/master/index.html#unwrap_used
[`upper_case_acronyms`]: https://rust-lang.github.io/rust-clippy/master/index.html#upper_case_acronyms
[`use_debug`]: https://rust-lang.github.io/rust-clippy/master/index.html#use_debug
[`use_self`]: https://rust-lang.github.io/rust-clippy/master/index.html#use_self
[`used_underscore_binding`]: https://rust-lang.github.io/rust-clippy/master/index.html#used_underscore_binding
[`useless_asref`]: https://rust-lang.github.io/rust-clippy/master/index.html#useless_asref
[`useless_attribute`]: https://rust-lang.github.io/rust-clippy/master/index.html#useless_attribute
[`useless_conversion`]: https://rust-lang.github.io/rust-clippy/master/index.html#useless_conversion
[`useless_format`]: https://rust-lang.github.io/rust-clippy/master/index.html#useless_format
[`useless_let_if_seq`]: https://rust-lang.github.io/rust-clippy/master/index.html#useless_let_if_seq
[`useless_transmute`]: https://rust-lang.github.io/rust-clippy/master/index.html#useless_transmute
[`useless_vec`]: https://rust-lang.github.io/rust-clippy/master/index.html#useless_vec
[`vec_box`]: https://rust-lang.github.io/rust-clippy/master/index.html#vec_box
[`vec_init_then_push`]: https://rust-lang.github.io/rust-clippy/master/index.html#vec_init_then_push
[`vec_resize_to_zero`]: https://rust-lang.github.io/rust-clippy/master/index.html#vec_resize_to_zero
[`verbose_bit_mask`]: https://rust-lang.github.io/rust-clippy/master/index.html#verbose_bit_mask
[`verbose_file_reads`]: https://rust-lang.github.io/rust-clippy/master/index.html#verbose_file_reads
[`vtable_address_comparisons`]: https://rust-lang.github.io/rust-clippy/master/index.html#vtable_address_comparisons
[`while_immutable_condition`]: https://rust-lang.github.io/rust-clippy/master/index.html#while_immutable_condition
[`while_let_loop`]: https://rust-lang.github.io/rust-clippy/master/index.html#while_let_loop
[`while_let_on_iterator`]: https://rust-lang.github.io/rust-clippy/master/index.html#while_let_on_iterator
[`wildcard_dependencies`]: https://rust-lang.github.io/rust-clippy/master/index.html#wildcard_dependencies
[`wildcard_enum_match_arm`]: https://rust-lang.github.io/rust-clippy/master/index.html#wildcard_enum_match_arm
[`wildcard_imports`]: https://rust-lang.github.io/rust-clippy/master/index.html#wildcard_imports
[`wildcard_in_or_patterns`]: https://rust-lang.github.io/rust-clippy/master/index.html#wildcard_in_or_patterns
[`write_literal`]: https://rust-lang.github.io/rust-clippy/master/index.html#write_literal
[`write_with_newline`]: https://rust-lang.github.io/rust-clippy/master/index.html#write_with_newline
[`writeln_empty_string`]: https://rust-lang.github.io/rust-clippy/master/index.html#writeln_empty_string
[`wrong_pub_self_convention`]: https://rust-lang.github.io/rust-clippy/master/index.html#wrong_pub_self_convention
[`wrong_self_convention`]: https://rust-lang.github.io/rust-clippy/master/index.html#wrong_self_convention
[`wrong_transmute`]: https://rust-lang.github.io/rust-clippy/master/index.html#wrong_transmute
[`zero_divided_by_zero`]: https://rust-lang.github.io/rust-clippy/master/index.html#zero_divided_by_zero
[`zero_prefixed_literal`]: https://rust-lang.github.io/rust-clippy/master/index.html#zero_prefixed_literal
[`zero_ptr`]: https://rust-lang.github.io/rust-clippy/master/index.html#zero_ptr
[`zero_sized_map_values`]: https://rust-lang.github.io/rust-clippy/master/index.html#zero_sized_map_values
[`zero_width_space`]: https://rust-lang.github.io/rust-clippy/master/index.html#zero_width_space
[`zst_offset`]: https://rust-lang.github.io/rust-clippy/master/index.html#zst_offset
<!-- end autogenerated links to lint list --><|MERGE_RESOLUTION|>--- conflicted
+++ resolved
@@ -152,11 +152,8 @@
 
 * `SYSROOT` and `--sysroot` can now be set at the same time
   [#10149](https://github.com/rust-lang/rust-clippy/pull/10149)
-<<<<<<< HEAD
-=======
 * Fix error when providing an `array-size-threshold` in `clippy.toml`
   [#10423](https://github.com/rust-lang/rust-clippy/pull/10423)
->>>>>>> c72c914d
 
 ## Rust 1.67
 
