--- conflicted
+++ resolved
@@ -12,12 +12,7 @@
     if_chain! {
         if let hir::ExprKind::Call(callee, args) = recv.kind;
         if args.is_empty();
-<<<<<<< HEAD
-        if let hir::ExprKind::Path(ref path) = callee.kind;
-        if match_qpath(path, &paths::MEM_MAYBEUNINIT_UNINIT);
-=======
         if is_expr_path_def_path(cx, callee, &paths::MEM_MAYBEUNINIT_UNINIT);
->>>>>>> 1f7aef33
         if !is_maybe_uninit_ty_valid(cx, cx.typeck_results().expr_ty_adjusted(expr));
         then {
             span_lint(
